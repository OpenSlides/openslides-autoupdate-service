--- conflicted
+++ resolved
@@ -34,12 +34,8 @@
 	github.com/jackc/pgpassfile v1.0.0 // indirect
 	github.com/jackc/pgservicefile v0.0.0-20221227161230-091c0ba34f0a // indirect
 	github.com/jackc/puddle/v2 v2.2.1 // indirect
-<<<<<<< HEAD
 	github.com/kr/text v0.1.0 // indirect
 	github.com/lib/pq v1.10.8 // indirect
-=======
-	github.com/lib/pq v1.10.7 // indirect
->>>>>>> 735ae233
 	github.com/mitchellh/mapstructure v1.5.0 // indirect
 	github.com/moby/term v0.0.0-20221205130635-1aeaba878587 // indirect
 	github.com/opencontainers/go-digest v1.0.0 // indirect
@@ -52,15 +48,9 @@
 	github.com/xeipuuv/gojsonpointer v0.0.0-20190905194746-02993c407bfb // indirect
 	github.com/xeipuuv/gojsonreference v0.0.0-20180127040603-bd5ef7bd5415 // indirect
 	github.com/xeipuuv/gojsonschema v1.2.0 // indirect
-<<<<<<< HEAD
-	golang.org/x/crypto v0.11.0 // indirect
-	golang.org/x/mod v0.9.0 // indirect
-	golang.org/x/text v0.11.0 // indirect
-=======
 	golang.org/x/crypto v0.12.0 // indirect
 	golang.org/x/mod v0.9.0 // indirect
 	golang.org/x/text v0.12.0 // indirect
->>>>>>> 735ae233
 	golang.org/x/tools v0.7.0 // indirect
 	gopkg.in/yaml.v2 v2.4.0 // indirect
 )