--- conflicted
+++ resolved
@@ -19,12 +19,8 @@
 	github.com/jackc/pgx/v5 v5.7.6 // indirect
 	github.com/jackc/puddle/v2 v2.2.2 // indirect
 	github.com/klauspost/cpuid/v2 v2.3.0 // indirect
-<<<<<<< HEAD
-	github.com/pmezard/go-difflib v1.0.0 // indirect
 	github.com/shopspring/decimal v1.4.0 // indirect
-=======
 	github.com/stretchr/testify v1.11.1 // indirect
->>>>>>> ec4c599d
 	golang.org/x/crypto v0.42.0 // indirect
 	golang.org/x/sync v0.17.0 // indirect
 	golang.org/x/sys v0.37.0 // indirect
