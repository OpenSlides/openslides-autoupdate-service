--- conflicted
+++ resolved
@@ -42,11 +42,7 @@
 	}
 
 	// Datastore Service.
-<<<<<<< HEAD
-	datastoreService, err := initDatastore(ctx, env, messageBus)
-=======
-	datastoreService, background, err := initDatastore(env, messageBus)
->>>>>>> fa30de2f
+	datastoreService, background, err := initDatastore(ctx, env, messageBus)
 	if err != nil {
 		return fmt.Errorf("creating datastore adapter: %w", err)
 	}
@@ -178,11 +174,7 @@
 	return &redis.Redis{Conn: conn}, nil
 }
 
-<<<<<<< HEAD
-func initDatastore(ctx context.Context, env map[string]string, mb *redis.Redis) (*datastore.Datastore, error) {
-=======
-func initDatastore(env map[string]string, mb *redis.Redis) (*datastore.Datastore, func(context.Context), error) {
->>>>>>> fa30de2f
+func initDatastore(ctx context.Context, env map[string]string, mb *redis.Redis) (*datastore.Datastore, func(context.Context), error) {
 	maxParallel, err := strconv.Atoi(env["MAX_PARALLEL_KEYS"])
 	if err != nil {
 		return nil, nil, fmt.Errorf("environment variable MAX_PARALLEL_KEYS has to be a number, not %s", env["MAX_PARALLEL_KEYS"])
@@ -201,11 +193,10 @@
 	)
 	voteCountSource := datastore.NewVoteCountSource(env["VOTE_PROTOCOL"] + "://" + env["VOTE_HOST"] + ":" + env["VOTE_PORT"])
 
-<<<<<<< HEAD
 	useDev, _ := strconv.ParseBool(env["OPENSLIDES_DEVELOPMENT"])
 	password, err := secret("postgres_password", useDev)
 	if err != nil {
-		return nil, fmt.Errorf("getting postgres password: %w", err)
+		return nil, nil, fmt.Errorf("getting postgres password: %w", err)
 	}
 
 	addr := fmt.Sprintf(
@@ -218,15 +209,11 @@
 
 	postgresSource, err := datastore.NewSourcePostgres(ctx, addr, string(password), datastoreSource)
 	if err != nil {
-		return nil, fmt.Errorf("creating connection to postgres: %w", err)
-	}
-
-	return datastore.New(
+		return nil, nil, fmt.Errorf("creating connection to postgres: %w", err)
+	}
+
+	ds := datastore.New(
 		postgresSource,
-=======
-	ds := datastore.New(
-		datastoreSource,
->>>>>>> fa30de2f
 		map[string]datastore.Source{
 			"poll/vote_count": voteCountSource,
 		},
