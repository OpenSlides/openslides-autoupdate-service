# OpenSlides Autoupdate Service

The Autoupdate Service is part of the OpenSlides environment. It is a http
endpoint where the clients can connect to get the actual data and also get
updates, when the requested data changes.

IMPORTANT: The data are sent via an open http-connection. All browsers limit the
amount of open http1.1 connections to a domain. For this service to work, the
browser has to connect to the service with http2 and therefore needs https.


## Start

### With Golang

```
go build ./cmd/autoupdate
./autoupdate
```


### With Docker

The docker build uses the redis messaging service, the auth token and the real
datastore service as default. Either configure it to use the fake services (see
environment variables below) or make sure the service inside the docker
container can connect to redis and the datastore-reader. For example with the
docker argument --network host. The auth-secrets have to given as a file.

```
docker build . --tag openslides-autoupdate
printf "my_token_key" > auth_token_key 
printf "my_cookie_key" > auth_cookie_key
docker run --network host -v $PWD/auth_token_key:/run/secrets/auth_token_key -v $PWD/auth_cookie_key:/run/secrets/auth_cookie_key openslides-autoupdate
```

It uses the host network to connect to redis.


### With Auto Restart

To restart the service when ever a source file has shanged, the tool
[CompileDaemon](https://github.com/githubnemo/CompileDaemon) can help.

```
go install github.com/githubnemo/CompileDaemon@latest
CompileDaemon -log-prefix=false -build "go build ./cmd/autoupdate" -command "./autoupdate"
```

The make target `build-dev` creates a docker image that uses this tool. The
environment varialbe `OPENSLIDES_DEVELOPMENT` is used to use default auth keys.

```
make build-dev
docker run --network host --env OPENSLIDES_DEVELOPMENT=true openslides-autoupdate-dev
```


## Test

### With Golang

```
go test ./...
```


### With Make

There is a make target, that creates and runs the docker-test-container:

```
make run-tests
```


## Examples

Curl needs the flag `-N / --no-buffer` or it can happen, that the output is not
printed immediately.


### Without redis

When the server is started, clients can listen for keys to do so, they have to
send a keyrequest in the body of the request. An example request is:

`curl -N localhost:9012/system/autoupdate -d '[{"ids": [1], "collection": "user", "fields": {"username": null}}]'`

To see a list of possible json-strings see the file
internal/autoupdate/keysbuilder/keysbuilder_test.go

There is a simpler method to request keys:

`curl -N localhost:9012/system/autoupdate/keys?user/1/username,user/2/username`

With this simpler method, it is not possible to request related keys.

After the request is send, the values to the keys are returned as a json-object
without a newline:
```
{"user/1/name":"value","user/2/name":"value"}
```


### With redis

When redis is installed, it can be used to update keys. Start the autoupdate
service with the envirnmentvariable `MESSAGING_SERVICE=redis`. Afterwards it is
possible to update keys by sending the following command to redis:

`xadd field_changed * updated user/1/username updated user/1/password`


<<<<<<< HEAD
### Projector

The data for a projector can be accessed with autoupdate requests. For example use:


```
curl -N localhost:9012/system/autoupdate -d '
[
  {
    "ids": [1],
    "collection": "projector",
    "fields": {
      "current_projection_ids": {
        "type": "relation-list",
        "collection": "projection",
        "fields": {
          "content": null,
          "content_object_id": null,
          "stable": null,
          "type": null,
          "options": null
        }
      }
    }
  }
]'
```


## Environment
=======
## Configuration

### Environment variables
>>>>>>> 533eda02

The Service uses the following environment variables:

* `AUTOUPDATE_PORT`: Lets the service listen on port 9012. The default is
  `9012`.
* `AUTOUPDATE_HOST`: The device where the service starts. The default is am
  empty string which starts the service on any device.
* `DATASTORE_READER_HOST`: Host of the datastore reader. The default is
  `localhost`.
* `DATASTORE_READER_PORT`: Port of the datastore reader. The default is `9010`.
* `DATASTORE_READER_PROTOCOL`: Protocol of the datastore reader. The default is
  `http`.
* `MESSAGING`: Sets the type of messaging service. `fake`(default) or
  `redis`.
* `MESSAGE_BUS_HOST`: Host of the redis server. The default is `localhost`.
* `MESSAGE_BUS_PORT`: Port of the redis server. The default is `6379`.
* `REDIS_TEST_CONN`: Test the redis connection on startup. Disable on the cloud
  if redis needs more time to start then this service. The default is `true`.
* `AUTH`: Sets the type of the auth service. `fake` (default) or `ticket`.
* `AUTH_HOST`: Host of the auth service. The default is `localhost`.
* `AUTH_PORT`: Port of the auth service. The default is `9004`.
* `AUTH_PROTOCOL`: Protocol of the auth servicer. The default is `http`.
* `DEACTIVATE_PERMISSION`: Deactivate requests to the permission service. The
  result is, that every user can see everything. The default is `false`.
* `OPENSLIDES_DEVELOPMENT`: If set, the service starts, even when secrets (see
  below) are not given. The default is `false`.


### Secrets

Secrets are filenames in `/run/secrets/`. The service only starts if it can find
each secret file and read its content. The default values are only used, if the
environment variable `OPENSLIDES_DEVELOPMENT` is set.

* `auth_token_key`: Key to sign the JWT auth tocken. Default `auth-dev-key`.
* `auth_cookie_key`: Key to sign the JWT auth cookie. Default `auth-dev-key`.<|MERGE_RESOLUTION|>--- conflicted
+++ resolved
@@ -112,7 +112,6 @@
 `xadd field_changed * updated user/1/username updated user/1/password`
 
 
-<<<<<<< HEAD
 ### Projector
 
 The data for a projector can be accessed with autoupdate requests. For example use:
@@ -141,13 +140,7 @@
 ]'
 ```
 
-
-## Environment
-=======
-## Configuration
-
 ### Environment variables
->>>>>>> 533eda02
 
 The Service uses the following environment variables:
 
