package projector

import (
	"context"
	"encoding/json"
	"errors"
	"fmt"
	"log"
	"strings"

	"github.com/OpenSlides/openslides-autoupdate-service/internal/projector/datastore"
)

// Datastore gets values for keys and informs, if they change.
type Datastore interface {
	Get(ctx context.Context, keys ...datastore.Key) (map[datastore.Key][]byte, error)
	RegisterCalculatedField(field string, f func(ctx context.Context, key datastore.Key, changed map[datastore.Key][]byte) ([]byte, error))
}

// Register initializes a new projector.
func Register(ds Datastore, slides *SlideStore) {
	hotKeys := map[datastore.Key]map[datastore.Key]struct{}{}
	ds.RegisterCalculatedField("projection/content", func(ctx context.Context, fqfield datastore.Key, changed map[datastore.Key][]byte) (bs []byte, err error) {
		if changed != nil {
			var needUpdate bool
			for k := range changed {
				if _, ok := hotKeys[fqfield][k]; ok {
					needUpdate = true
					break
				}
			}
			if !needUpdate {
				old, err := ds.Get(ctx, fqfield)
				if err != nil {
					return nil, fmt.Errorf("getting old value: %w", err)
				}
				return old[fqfield], nil
			}
		}

		recorder := datastore.NewRecorder(ds)
		fetch := datastore.NewFetcher(recorder)

		defer func() {
			// At the end, save all requested keys to check later if one has
			// changed.
			hotKeys[fqfield] = recorder.Keys()
		}()

		data := fetch.Object(
			ctx,
			fqfield.FQID(),
			"id",
			"type",
			"content_object_id",
			"meeting_id",
			"options",
		)
		if err := fetch.Err(); err != nil {
			var errDoesNotExist datastore.DoesNotExistError
			if errors.As(err, &errDoesNotExist) {

				return nil, nil
			}
			return nil, fmt.Errorf("fetching projection %d from datastore: %w", fqfield.ID, err)
		}

		p7on, err := p7onFromMap(data)
		if err != nil {
			return nil, fmt.Errorf("loading p7on: %w", err)
		}

<<<<<<< HEAD
		// This should not be possible in the datastore.
		if p7on.ContentObjectID == "" {
=======
		if p7on.ContentObjectID == "" {
			// There are broken projections in the datastore. Ignore them.
			log.Printf("Bug in Backend: The projection %d has an empty content_object_id", p7on.ID)
>>>>>>> 847ad839
			return nil, nil
		}

		slideName, err := p7on.slideName()
		if err != nil {
			return nil, fmt.Errorf("getting slide name: %w", err)
		}

		slider := slides.GetSlider(slideName)
		if slider == nil {
			return nil, fmt.Errorf("unknown slide %s", slideName)
		}

		bs, err = slider.Slide(ctx, fetch, p7on)
		if err != nil {
			return nil, fmt.Errorf("calculating slide %s for p7on %v: %w", slideName, p7on, err)
		}

		if err := fetch.Err(); err != nil {
			return nil, err
		}

		final, err := addCollection(bs, slideName)
		if err != nil {
			return nil, fmt.Errorf("adding name of collection %q to value %q: %w", slideName, bs, err)
		}
		return final, nil
	})
}

// addCollection adds the collection addribute to the given encoded json.
//
// `bs` has to be a encoded json-object. `collection` has to be a valid json
// string.
func addCollection(bs []byte, collection string) ([]byte, error) {
	var decoded map[string]json.RawMessage
	if err := json.Unmarshal(bs, &decoded); err != nil {
		return nil, fmt.Errorf("decoding object: %w", err)
	}

	decoded["collection"] = []byte(`"` + collection + `"`)

	bs, err := json.Marshal(decoded)
	if err != nil {
		return nil, fmt.Errorf("encoding object: %w", err)
	}
	return bs, nil
}

// Projection holds the meta data to render a projection on a projecter.
type Projection struct {
	ID              int             `json:"id"`
	Type            string          `json:"type"`
	ContentObjectID string          `json:"content_object_id"`
	MeetingID       int             `json:"meeting_id"`
	Options         json.RawMessage `json:"options"`
}

func p7onFromMap(in map[string]json.RawMessage) (*Projection, error) {
	bs, err := json.Marshal(in)
	if err != nil {
		return nil, fmt.Errorf("encoding projection data: %w", err)
	}

	var p Projection
	if err := json.Unmarshal(bs, &p); err != nil {
		return nil, fmt.Errorf("decoding projection: %w", err)
	}
	return &p, nil
}

// slideName extracts the name from Projection.
// Using Type as slideName is only possible together with collection meeting,
// otherwise use always collection.
func (p *Projection) slideName() (string, error) {
	parts := strings.Split(p.ContentObjectID, "/")
	if len(parts) != 2 {
		// TODO LAST ERROR
		return "", fmt.Errorf("invalid content_object_id `%s`, expected one '/'", p.ContentObjectID)
	}

	if p.Type != "" && parts[0] == "meeting" {
		return p.Type, nil
	}
	return parts[0], nil
}<|MERGE_RESOLUTION|>--- conflicted
+++ resolved
@@ -70,14 +70,9 @@
 			return nil, fmt.Errorf("loading p7on: %w", err)
 		}
 
-<<<<<<< HEAD
-		// This should not be possible in the datastore.
-		if p7on.ContentObjectID == "" {
-=======
 		if p7on.ContentObjectID == "" {
 			// There are broken projections in the datastore. Ignore them.
 			log.Printf("Bug in Backend: The projection %d has an empty content_object_id", p7on.ID)
->>>>>>> 847ad839
 			return nil, nil
 		}
 
