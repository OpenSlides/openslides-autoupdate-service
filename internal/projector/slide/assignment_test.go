--- conflicted
+++ resolved
@@ -63,12 +63,8 @@
 		},
 	} {
 		t.Run(tt.name, func(t *testing.T) {
-<<<<<<< HEAD
 			ctx := context.Background()
-			ds, _ := dsmock.NewMockDatastore(tt.data)
-=======
-			ds := dsmock.NewFlow(convertData(tt.data))
->>>>>>> 9ae2b8b9
+			ds := dsmock.NewFlow(tt.data)
 			fetch := datastore.NewFetcher(ds)
 
 			p7on := &projector.Projection{
