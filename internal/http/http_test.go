--- conflicted
+++ resolved
@@ -44,11 +44,7 @@
 		},
 	}
 
-<<<<<<< HEAD
-	ahttp.Autoupdate(mux, fakeAuth(1), connecter, nil)
-=======
-	ahttp.HandleAutoupdate(mux, auth.Fake(1), connecter, nil)
->>>>>>> bfab409c
+	ahttp.HandleAutoupdate(mux, fakeAuth(1), connecter, nil)
 
 	req := httptest.NewRequest("GET", "/system/autoupdate?k=user/1/name,user/2/name", nil).WithContext(ctx)
 	rec := httptest.NewRecorder()
@@ -79,11 +75,7 @@
 		},
 	}
 
-<<<<<<< HEAD
-	ahttp.Autoupdate(mux, fakeAuth(1), connecter, nil)
-=======
-	ahttp.HandleAutoupdate(mux, auth.Fake(1), connecter, nil)
->>>>>>> bfab409c
+	ahttp.HandleAutoupdate(mux, fakeAuth(1), connecter, nil)
 
 	req := httptest.NewRequest(
 		"GET",
@@ -132,11 +124,7 @@
 			return map[datastore.Key][]byte{myKey1: []byte(`"bar"`)}, nil
 		},
 	}
-<<<<<<< HEAD
-	ahttp.Autoupdate(mux, fakeAuth(1), connecter, nil)
-=======
-	ahttp.HandleAutoupdate(mux, auth.Fake(1), connecter, nil)
->>>>>>> bfab409c
+	ahttp.HandleAutoupdate(mux, fakeAuth(1), connecter, nil)
 
 	for _, tt := range []struct {
 		name    string
@@ -254,11 +242,7 @@
 	hi := &HistoryInformationStub{
 		write: "my information",
 	}
-<<<<<<< HEAD
-	ahttp.HistoryInformation(mux, fakeAuth(1), hi)
-=======
-	ahttp.HandleHistoryInformation(mux, auth.Fake(1), hi)
->>>>>>> bfab409c
+	ahttp.HandleHistoryInformation(mux, fakeAuth(1), hi)
 
 	resp := httptest.NewRecorder()
 	req := httptest.NewRequest("GET", "/system/autoupdate/history_information?fqid=motion/42", nil)
@@ -287,11 +271,7 @@
 	hi := &HistoryInformationStub{
 		write: "my information",
 	}
-<<<<<<< HEAD
-	ahttp.HistoryInformation(mux, fakeAuth(1), hi)
-=======
-	ahttp.HandleHistoryInformation(mux, auth.Fake(1), hi)
->>>>>>> bfab409c
+	ahttp.HandleHistoryInformation(mux, fakeAuth(1), hi)
 
 	resp := httptest.NewRecorder()
 	req := httptest.NewRequest("GET", "/system/autoupdate/history_information", nil)
@@ -313,11 +293,7 @@
 	hi := &HistoryInformationStub{
 		err: fmt.Errorf("my error"),
 	}
-<<<<<<< HEAD
-	ahttp.HistoryInformation(mux, fakeAuth(1), hi)
-=======
-	ahttp.HandleHistoryInformation(mux, auth.Fake(1), hi)
->>>>>>> bfab409c
+	ahttp.HandleHistoryInformation(mux, fakeAuth(1), hi)
 
 	resp := httptest.NewRecorder()
 	req := httptest.NewRequest("GET", "/system/autoupdate/history_information?fqid=motion/42", nil)
