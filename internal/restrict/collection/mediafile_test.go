--- conflicted
+++ resolved
@@ -77,7 +77,8 @@
 			owner_id: meeting/7
 		
 		meeting/7/group_ids: [2]
-		group/2/user_ids: [1]
+		group/2/meeting_user_ids: [10]
+		meeting_user/10/user_id: 1
 		`,
 		withElementID(3),
 	)
@@ -106,16 +107,12 @@
 		`---
 		mediafile/3:
 			owner_id: meeting/7
-<<<<<<< HEAD
 			used_as_logo_projector_main_in_meeting_id: 5
-		meeting/7/user_ids: [1]
-=======
-			used_as_logo_$_in_meeting_id: ["foo"]
 		meeting/7:
 			group_ids: [2]
 			committee_id: 5
-		group/2/user_ids: [1]
->>>>>>> 93feedb7
+		group/2/meeting_user_ids: [10]
+		meeting_user/10/user_id: 1
 		`,
 		withElementID(3),
 	)
