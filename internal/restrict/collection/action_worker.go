--- conflicted
+++ resolved
@@ -10,12 +10,8 @@
 
 // ActionWorker handles permission for action_worker.
 //
-<<<<<<< HEAD
-// Everyone can see all action workers.
-=======
 // A user can see an action worker, if he is the user from action_worker/user_id.
 // Anonymous can never get the data.
->>>>>>> a3fc53a9
 type ActionWorker struct{}
 
 // Name returns the collection name.
