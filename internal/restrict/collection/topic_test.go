--- conflicted
+++ resolved
@@ -37,13 +37,9 @@
 			list_of_speakers_id: 404
 
 		agenda_item/3:
-<<<<<<< HEAD
 			meeting_id: 30
 			content_object_id: topic/1
-=======
 			internal: true
-			meeting_id: 30
->>>>>>> 1976e4f0
 		`,
 		withPerms(30, perm.AgendaItemCanSeeInternal),
 	)
