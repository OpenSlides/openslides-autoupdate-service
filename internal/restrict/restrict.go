package restrict

//go:generate  sh -c "go run gen_field_def/main.go > field_def.go"

import (
	"context"
	"encoding/json"
	"errors"
	"fmt"
	"sort"
	"strconv"
	"strings"
	"time"

	"github.com/OpenSlides/openslides-autoupdate-service/internal/oserror"
	"github.com/OpenSlides/openslides-autoupdate-service/internal/restrict/collection"
	"github.com/OpenSlides/openslides-autoupdate-service/internal/restrict/perm"
	"github.com/OpenSlides/openslides-autoupdate-service/pkg/datastore"
	"github.com/OpenSlides/openslides-autoupdate-service/pkg/datastore/dsfetch"
	"github.com/OpenSlides/openslides-autoupdate-service/pkg/datastore/dskey"
	"github.com/OpenSlides/openslides-autoupdate-service/pkg/set"
)

// Middleware can be used as a datastore.Getter that restrict the data for a
// user.
//
// It also initializes a ctx that has to be used in the future getter calls.
func Middleware(ctx context.Context, getter datastore.Getter, uid int) (context.Context, datastore.Getter) {
	ctx = contextWithCache(ctx, getter, uid)
	return ctx, restricter{
		getter: getter,
		uid:    uid,
	}
}

// contextWithCache adds some restrictor caches to the context.
func contextWithCache(ctx context.Context, getter datastore.Getter, uid int) context.Context {
	ctx = collection.ContextWithRestrictCache(ctx)
	ctx = perm.ContextWithPermissionCache(ctx, getter, uid)
	return ctx
}

type restricter struct {
	getter datastore.Getter
	uid    int
}

// Get returns restricted data.
func (r restricter) Get(ctx context.Context, keys ...dskey.Key) (map[dskey.Key][]byte, error) {
	data, err := r.getter.Get(ctx, keys...)
	if err != nil {
		return nil, fmt.Errorf("getting data: %w", err)
	}

	start := time.Now()
	times, err := restrict(ctx, r.getter, r.uid, data)
	if err != nil {
		return nil, fmt.Errorf("restricting data: %w", err)
	}

	duration := time.Since(start)

	if times != nil && (duration > slowCalls || oserror.HasTagFromContext(ctx, "profile_restrict")) {
		body, ok := oserror.BodyFromContext(ctx)
		if !ok {
			body = "unknown body, probably simple request"
		}
		profile(body, duration, times)
	}

	return data, nil
}

// restrict changes the keys and values in data for the user with the given user
// id.
func restrict(ctx context.Context, getter datastore.Getter, uid int, data map[dskey.Key][]byte) (map[string]timeCount, error) {
	ds := dsfetch.New(getter)

	isSuperAdmin, err := perm.HasOrganizationManagementLevel(ctx, ds, uid, perm.OMLSuperadmin)
	if err != nil {
		var errDoesNotExist dsfetch.DoesNotExistError
		if errors.As(err, &errDoesNotExist) || dskey.Key(errDoesNotExist).Collection == "user" {
			// TODO LAST ERROR
			return nil, fmt.Errorf("request user %d does not exist", uid)
		}
		return nil, fmt.Errorf("checking for superadmin: %w", err)
	}

	if isSuperAdmin {
		if err := restrictSuperAdmin(ctx, getter, uid, data); err != nil {
			return nil, fmt.Errorf("restrict as superadmin: %w", err)
		}
		return nil, nil
	}

	// Get all required collections with there ids.
	restrictModeIDs := make(map[collection.CM]set.Set[int])
	for key := range data {
		if data[key] == nil {
			continue
		}

		if err := groupKeysByCollection(key, data[key], restrictModeIDs); err != nil {
			return nil, fmt.Errorf("grouping keys by collection: %w", err)
		}
	}

	if len(restrictModeIDs) == 0 {
		return nil, nil
	}

	// Call restrict Mode function for each collection.
	times := make(map[string]timeCount, len(restrictModeIDs))
	orderedCMs := sortRestrictModeIDs(restrictModeIDs)
	allowedMods := make(map[collection.CM]set.Set[int])
	for _, cm := range orderedCMs {
		ids := restrictModeIDs[cm]
		idsCount := ids.Len()
		start := time.Now()

		modeFunc, err := restrictModefunc(ctx, cm.Collection, cm.Mode)
		if err != nil {
			return nil, fmt.Errorf("getting restiction mode for %s/%s: %w", cm.Collection, cm.Mode, err)
		}

		allowedIDs, err := modeFunc(ctx, ds, ids.List()...)
		if err != nil {
			var errDoesNotExist dsfetch.DoesNotExistError
			if !errors.As(err, &errDoesNotExist) {
				return nil, fmt.Errorf("calling collection %s modefunc %s with ids %v: %w", cm.Collection, cm.Mode, ids.List(), err)
			}
		}
		allowedMods[cm] = set.New(allowedIDs...)

		duration := time.Since(start)
		times[cm.Collection+"/"+cm.Mode] = timeCount{time: duration, count: idsCount}
	}

	// Remove restricted keys.
	for key := range data {
		if data[key] == nil {
			continue
		}

		restrictionMode, err := restrictModeName(key.Collection, key.Field)
		if err != nil {
			return nil, fmt.Errorf("getting restriction Mode for %s: %w", key, err)
		}

		cm := collection.CM{Collection: key.Collection, Mode: restrictionMode}
		if !allowedMods[cm].Has(key.ID) {
			data[key] = nil
			continue
		}

		newValue, ok, err := manipulateRelations(key, data[key], allowedMods)
		if err != nil {
			return nil, fmt.Errorf("new value for relation key %s: %w", key, err)
		}

		if ok {
			data[key] = newValue
		}
	}

	return times, nil
}

func restrictSuperAdmin(ctx context.Context, getter datastore.Getter, uid int, data map[dskey.Key][]byte) error {
	ds := dsfetch.New(getter)

	for key := range data {
		if data[key] == nil {
			continue
		}

		restricter := collection.Collection(ctx, key.Collection)
		if restricter == nil {
			// Superadmins can see unknown collections.
			continue
		}

		type superRestricter interface {
			SuperAdmin(mode string) collection.FieldRestricter
		}
		sr, ok := restricter.(superRestricter)
		if !ok {
			continue
		}

		restrictionMode, err := restrictModeName(key.Collection, key.Field)
		if err != nil {
			return fmt.Errorf("getting restriction Mode for %s: %w", key, err)
		}

		modefunc := sr.SuperAdmin(restrictionMode)
		if modefunc == nil {
			// Do not restrict unknown fields that are not implemented.
			continue
		}

		allowed, err := modefunc(ctx, ds, key.ID)
		if err != nil {
			return fmt.Errorf("calling mode func: %w", err)
		}

		if len(allowed) == 0 {
			data[key] = nil
		}
	}
	return nil
}

// groupKeysByCollection groups all the keys in data by there collection.
func groupKeysByCollection(key dskey.Key, value []byte, restrictModeIDs map[collection.CM]set.Set[int]) error {
	restrictionMode, err := restrictModeName(key.Collection, key.Field)
	if err != nil {
		return fmt.Errorf("getting restriction Mode for %s: %w", key, err)
	}

	cm := collection.CM{Collection: key.Collection, Mode: restrictionMode}
	if restrictModeIDs[cm].IsNotInitialized() {
		restrictModeIDs[cm] = set.New[int]()
	}
	restrictModeIDs[cm].Add(key.ID)

	if err := addRelationToRestrictModeIDs(key, value, restrictModeIDs); err != nil {
		return fmt.Errorf("check %s for relation: %w", key, err)
	}

	return nil
}

func addRelationToRestrictModeIDs(key dskey.Key, value []byte, restrictModeIDs map[collection.CM]set.Set[int]) error {
	collectionField := key.CollectionField()

	cm, id, ok, err := isRelation(collectionField, value)
	if err != nil {
		return fmt.Errorf("checking for relation: %w", err)
	}

	if ok {
		if restrictModeIDs[cm].IsNotInitialized() {
			restrictModeIDs[cm] = set.New[int]()
		}
		restrictModeIDs[cm].Add(id)
		return nil
	}

	cm, ids, ok, err := isRelationList(collectionField, value)
	if err != nil {
		return fmt.Errorf("checking for relation-list: %w", err)
	}

	if ok {
		if restrictModeIDs[cm].IsNotInitialized() {
			restrictModeIDs[cm] = set.New[int]()
		}
		restrictModeIDs[cm].Add(ids...)
		return nil
	}

	cm, id, ok, err = isGenericRelation(collectionField, value)
	if err != nil {
		return fmt.Errorf("checking for generic-relation: %w", err)
	}

	if ok {
		if restrictModeIDs[cm].IsNotInitialized() {
			restrictModeIDs[cm] = set.New[int]()
		}
		restrictModeIDs[cm].Add(id)
		return nil
	}

	mcm, _, ok, err := isGenericRelationList(collectionField, value)
	if err != nil {
		return fmt.Errorf("checking for generic-relation-list: %w", err)
	}

	if ok {
		for _, cmID := range mcm {
			if restrictModeIDs[cmID.cm].IsNotInitialized() {
				restrictModeIDs[cmID.cm] = set.New[int]()
			}
			restrictModeIDs[cmID.cm].Add(cmID.id)
		}
	}

	return nil
}

// manipulateRelations changes the value of relation fields.
//
// The first return value is the new value. The second is, if the value was
// manipulated.q
func manipulateRelations(key dskey.Key, value []byte, allowedRestrictions map[collection.CM]set.Set[int]) ([]byte, bool, error) {
	collectionField := key.CollectionField()

	cm, id, ok, err := isRelation(collectionField, value)
	if err != nil {
		return nil, false, fmt.Errorf("checking %s for relation: %w", key, err)
	}

	if ok {
		return nil, !allowedRestrictions[cm].Has(id), nil
	}

	cm, ids, ok, err := isRelationList(collectionField, value)
	if err != nil {
		return nil, false, fmt.Errorf("checking %s for relation-list: %w", key, err)
	}

	if ok {
		allowed := make([]int, 0, len(ids))
		for _, id := range ids {
			if allowedRestrictions[cm].Has(id) {
				allowed = append(allowed, id)
			}
		}

		if len(allowed) != len(ids) {
			newValue, err := json.Marshal(allowed)
			if err != nil {
				return nil, false, fmt.Errorf("marshal new value for key %s: %w", key, err)
			}
			return newValue, true, nil
		}
		return nil, false, nil
	}

	cm, id, ok, err = isGenericRelation(collectionField, value)
	if err != nil {
		return nil, false, fmt.Errorf("checking %s for generic-relation: %w", key, err)
	}

	if ok {
		return nil, !allowedRestrictions[cm].Has(id), nil
	}

	mcm, genericIDs, ok, err := isGenericRelationList(collectionField, value)
	if err != nil {
		return nil, false, fmt.Errorf("checking %s for generic-relation-list: %w", key, err)
	}

	if ok {
		allowed := make([]string, 0, len(genericIDs))
		for genericID, cmID := range mcm {
			if allowedRestrictions[cmID.cm].Has(cmID.id) {
				allowed = append(allowed, genericID)
			}
		}

		if len(allowed) != len(genericIDs) {
			newValue, err := json.Marshal(allowed)
			if err != nil {
				return nil, false, fmt.Errorf("marshal new value for key %s: %w", key, err)
			}
			return newValue, true, nil
		}

		return nil, false, nil
	}

	return nil, false, nil
}

func isRelation(collectionField string, value []byte) (collection.CM, int, bool, error) {
	toCollectionfield, ok := relationFields[collectionField]
	if !ok {
		return collection.CM{}, 0, false, nil
	}

	var id int
	if err := json.Unmarshal(value, &id); err != nil {
		return collection.CM{}, 0, false, fmt.Errorf("decoding %q (`%s`): %w", collectionField, value, err)
	}

	coll, field, _ := strings.Cut(toCollectionfield, "/")
	fieldMode, err := restrictModeName(coll, field)
	if err != nil {
		return collection.CM{}, 0, false, fmt.Errorf("building relation field field mode: %w", err)
	}

	return collection.CM{Collection: coll, Mode: fieldMode}, id, true, nil
}

func isRelationList(keyPrefix string, value []byte) (collection.CM, []int, bool, error) {
	toCollectionfield, ok := relationListFields[keyPrefix]
	if !ok {
		return collection.CM{}, nil, false, nil
	}

	var ids []int
	if err := json.Unmarshal(value, &ids); err != nil {
		return collection.CM{}, nil, false, fmt.Errorf("decoding value (size: %d): %w", len(value), err)
	}

	coll, field, _ := strings.Cut(toCollectionfield, "/")
	fieldMode, err := restrictModeName(coll, field)
	if err != nil {
		return collection.CM{}, nil, false, fmt.Errorf("building relation field field mode: %w", err)
	}

	return collection.CM{Collection: coll, Mode: fieldMode}, ids, true, nil
}

func isGenericRelation(keyPrefix string, value []byte) (collection.CM, int, bool, error) {
	toCollectionfield, ok := genericRelationFields[keyPrefix]
	if !ok {
		return collection.CM{}, 0, false, nil
	}

	var genericID string
	if err := json.Unmarshal(value, &genericID); err != nil {
		return collection.CM{}, 0, false, fmt.Errorf("decoding %q: %w", keyPrefix, err)
	}

	cm, id, err := genericKeyToCollectionMode(genericID, toCollectionfield)
	if err != nil {
		return collection.CM{}, 0, false, fmt.Errorf("parsing generic key: %w", err)
	}

	return cm, id, true, nil
}

type collectionModeID struct {
	cm collection.CM
	id int
}

func isGenericRelationList(keyPrefix string, value []byte) (map[string]collectionModeID, []string, bool, error) {
	toCollectionfield, ok := genericRelationListFields[keyPrefix]
	if !ok {
		return nil, nil, false, nil
	}

	var genericIDs []string
	if err := json.Unmarshal(value, &genericIDs); err != nil {
		return nil, nil, false, fmt.Errorf("decoding %q: %w", keyPrefix, err)
	}

	mcm := make(map[string]collectionModeID, len(genericIDs))
	for _, genericID := range genericIDs {
		cm, id, err := genericKeyToCollectionMode(genericID, toCollectionfield)
		if err != nil {
			return nil, nil, false, fmt.Errorf("parsing generic key: %w", err)
		}
		mcm[genericID] = collectionModeID{cm, id}
	}

	return mcm, genericIDs, true, nil
}

// genericKeyToCollectionMode calls f for each collection mode.
func genericKeyToCollectionMode(genericID string, toCollectionFieldMap map[string]string) (collection.CM, int, error) {
	coll, rawID, found := strings.Cut(genericID, "/")
	if !found {
		// TODO LAST ERROR
		return collection.CM{}, 0, fmt.Errorf("invalid generic relation: %s", genericID)
	}

	id, err := strconv.Atoi(rawID)
	if err != nil {
		// TODO LAST ERROR
		return collection.CM{}, 0, fmt.Errorf("invalid generic relation, no id: %s", genericID)
	}

	toField := toCollectionFieldMap[coll]
	if toField == "" {
		// TODO LAST ERROR
		return collection.CM{}, 0, fmt.Errorf("unknown generic relation: %s", coll)
	}

	fieldMode, err := restrictModeName(coll, toField)
	if err != nil {
		return collection.CM{}, 0, fmt.Errorf("building generic relation field mode: %w", err)
	}

	return collection.CM{Collection: coll, Mode: fieldMode}, id, nil
}

// restrictModeName returns the restriction mode for a collection and field.
//
// This is a string like "A" or "B" or any other name of a restriction mode.
func restrictModeName(collection, field string) (string, error) {
	fieldMode, ok := restrictionModes[collection+"/"+field]
	if !ok {
		// TODO LAST ERROR
		return "", fmt.Errorf("fqfield %q is unknown, maybe run go generate ./... to fetch all fields from the models.yml", collection+"/"+field)
	}
	return fieldMode, nil
}

// restrictModefunc returns the field restricter function to use.
func restrictModefunc(ctx context.Context, collectionName, fieldMode string) (collection.FieldRestricter, error) {
	restricter := collection.Collection(ctx, collectionName)
	if _, ok := restricter.(collection.Unknown); ok {
		// TODO LAST ERROR
		return nil, fmt.Errorf("collection %q is not implemented, maybe run go generate ./... to fetch all fields from the models.yml", collectionName)
	}

	modefunc := restricter.Modes(fieldMode)
	if modefunc == nil {
		// TODO LAST ERROR
		return nil, fmt.Errorf("mode %q of models %q is not implemented", fieldMode, collectionName)
	}

	return modefunc, nil
}

func sortRestrictModeIDs(data map[collection.CM]set.Set[int]) []collection.CM {
	keys := make([]collection.CM, 0, len(data))
	for k := range data {
		keys = append(keys, k)
	}

	sort.Slice(keys, func(a, b int) bool {
		var aid, bid int
		if id, ok := collectionOrder[keys[a].String()]; ok {
			aid = id
		} else if id, ok := collectionOrder[keys[a].Collection]; ok {
			aid = id
		}

		if id, ok := collectionOrder[keys[b].String()]; ok {
			bid = id
		} else if id, ok := collectionOrder[keys[b].Collection]; ok {
			bid = id
		}

		return aid < bid
	})

	return keys
}

var collectionOrder = map[string]int{
	"agenda_item":                  1,
	"assignment":                   2,
	"assignment_candidate":         3,
	"chat_group":                   4,
	"chat_message":                 5,
	"committee":                    6,
	"meeting":                      7,
	"point_of_order_category":      8,
	"group":                        8,
	"mediafile":                    9,
	"tag":                          10,
	"motion/C":                     11,
	"motion/B":                     12,
	"motion_block":                 13,
	"motion_category":              14,
	"motion_change_recommendation": 15,
	"motion_comment_section":       16,
	"motion_comment":               17,
	"motion_state":                 18,
	"motion_statute_paragraph":     19,
	"motion_submitter":             20,
	"motion_workflow":              21,
	"poll":                         22,
	"option":                       23,
	"poll_candidate_list":          24,
	"poll_candidate":               25,
	"vote":                         26,
	"organization":                 27,
	"organization_tag":             28,
	"personal_note":                29,
	"projection":                   30,
	"projector":                    31,
	"projector_countdown":          32,
	"projector_message":            33,
	"theme":                        34,
	"topic":                        35,
	"list_of_speakers":             36,
	"speaker":                      37,
	"user":                         38,
<<<<<<< HEAD
	"meeting_user":                 39,
=======
	"action_worker":                40,
>>>>>>> 7dcff3df
}

// FieldsForCollection returns the list of fieldnames for an collection.
func FieldsForCollection(collection string) []string {
	return collectionFields[collection]
}<|MERGE_RESOLUTION|>--- conflicted
+++ resolved
@@ -575,11 +575,8 @@
 	"list_of_speakers":             36,
 	"speaker":                      37,
 	"user":                         38,
-<<<<<<< HEAD
 	"meeting_user":                 39,
-=======
 	"action_worker":                40,
->>>>>>> 7dcff3df
 }
 
 // FieldsForCollection returns the list of fieldnames for an collection.
