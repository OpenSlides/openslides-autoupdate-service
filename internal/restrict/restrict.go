--- conflicted
+++ resolved
@@ -559,22 +559,6 @@
 	"motion_workflow":              21,
 	"poll":                         22,
 	"option":                       23,
-<<<<<<< HEAD
-	"vote":                         24,
-	"organization":                 25,
-	"organization_tag":             26,
-	"personal_note":                27,
-	"projection":                   28,
-	"projector":                    29,
-	"projector_countdown":          30,
-	"projector_message":            31,
-	"theme":                        32,
-	"topic":                        33,
-	"list_of_speakers":             34,
-	"speaker":                      35,
-	"user":                         36,
-	"meeting_user":                 37,
-=======
 	"poll_candidate_list":          24,
 	"poll_candidate":               25,
 	"vote":                         26,
@@ -590,7 +574,7 @@
 	"list_of_speakers":             36,
 	"speaker":                      37,
 	"user":                         38,
->>>>>>> d91f4ca5
+	"meeting_user":                 39,
 }
 
 // FieldsForCollection returns the list of fieldnames for an collection.
