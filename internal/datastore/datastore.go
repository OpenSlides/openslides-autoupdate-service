--- conflicted
+++ resolved
@@ -13,11 +13,8 @@
 	"fmt"
 	"io"
 	"net/http"
-<<<<<<< HEAD
 	"strings"
-=======
 	"sync"
->>>>>>> f9c9cc1a
 	"time"
 )
 
@@ -27,7 +24,6 @@
 //
 // Has to be created with datastore.New().
 type Datastore struct {
-<<<<<<< HEAD
 	url              string
 	cache            *cache
 	keychanger       Updater
@@ -35,15 +31,8 @@
 	calculatedFields map[string]func(ctx context.Context, key string, changed map[string]json.RawMessage) ([]byte, error)
 	calculatedKeys   map[string]string
 	closed           <-chan struct{}
-=======
-	url             string
-	cache           *cache
-	keychanger      Updater
-	changeListeners []func(map[string]json.RawMessage) error
-	closed          <-chan struct{}
 
 	resetMu sync.Mutex
->>>>>>> f9c9cc1a
 }
 
 // New returns a new Datastore object.
@@ -81,7 +70,6 @@
 	d.changeListeners = append(d.changeListeners, f)
 }
 
-<<<<<<< HEAD
 // RegisterCalculatedField creates a virtual field that is not in the datastore
 // but is created at runtime.
 //
@@ -118,9 +106,6 @@
 	return calculated, normal
 }
 
-// receiveKeyChanges listens for updates and saves then into the topic. This
-// function blocks until the service is closed.
-=======
 // ResetCache clears the internal cache.
 func (d *Datastore) ResetCache() {
 	d.resetMu.Lock()
@@ -128,10 +113,8 @@
 	d.resetMu.Unlock()
 }
 
-// receiveKeyChanges listens for updates.
-//
-// It updates the cache and informs change listeners.
->>>>>>> f9c9cc1a
+// receiveKeyChanges listens for updates and saves then into the topic. This
+// function blocks until the service is closed.
 func (d *Datastore) receiveKeyChanges(errHandler func(error)) {
 	if d.keychanger == nil {
 		return
