--- conflicted
+++ resolved
@@ -3,20 +3,14 @@
 import (
 	"context"
 	"encoding/json"
-<<<<<<< HEAD
 	"fmt"
-=======
->>>>>>> f9c9cc1a
 	"testing"
 	"time"
 
 	"github.com/openslides/openslides-autoupdate-service/internal/datastore"
 	"github.com/openslides/openslides-autoupdate-service/internal/test"
 	"github.com/stretchr/testify/assert"
-<<<<<<< HEAD
 	"github.com/stretchr/testify/require"
-=======
->>>>>>> f9c9cc1a
 )
 
 func TestDataStoreGet(t *testing.T) {
@@ -25,12 +19,7 @@
 	ts := test.NewDatastoreServer(closed, map[string]string{
 		"collection/1/field": `"Hello World"`,
 	})
-<<<<<<< HEAD
-	url := ts.TS.URL
-	d := datastore.New(url, closed, func(error) {}, ts)
-=======
 	d := datastore.New(ts.TS.URL, closed, func(error) {}, ts)
->>>>>>> f9c9cc1a
 
 	got, err := d.Get(context.Background(), "collection/1/field")
 	assert.NoError(t, err, "Get() returned an unexpected error")
@@ -64,7 +53,6 @@
 	}
 }
 
-<<<<<<< HEAD
 func TestCalculatedFields(t *testing.T) {
 	closed := make(chan struct{})
 	defer close(closed)
@@ -198,7 +186,7 @@
 	_, err := ds.Get(ctx, "collection/1/myfield")
 	require.NoError(t, err, "Get returned unexpected error")
 	require.Equal(t, 0, ts.RequestCount)
-=======
+}
 func TestChangeListeners(t *testing.T) {
 	closed := make(chan struct{})
 	defer close(closed)
@@ -257,5 +245,4 @@
 	<-doneReset
 	// There is nothing to assert. This test is only for the race detector. Make
 	// sure to run the tests with the -race flag.
->>>>>>> f9c9cc1a
 }