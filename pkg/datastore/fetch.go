package datastore

import (
	"context"
	"encoding/json"
	"fmt"
	"strings"
)

// Getter can get values from keys.
//
// The Datastore object implements this interface.
type Getter interface {
	Get(ctx context.Context, keys ...string) ([]json.RawMessage, error)
}

// Fetcher is a helper to fetch many keys from the datastore.
//
// This object is meant to be called like a function. Do not store it in a
// struct.
//
// The methods do not return an error. If an error happens, it is saved
// internaly. As soon, as an error happens, all later calls to methods of that
// fetcher are noops.
//
// Make sure to call Fetcher.Err() at the end to see, if an error happend.
type Fetcher struct {
	ds   Getter
	keys []string
	err  error
}

// NewFetcher initializes a Fetcher object.
func NewFetcher(ds Getter) *Fetcher {
	return &Fetcher{ds: ds}
}

// Fetch gets a value from the datastore and saves it into the argument `value`.
//
// If the object, that the key belongs to does not exist, no error is thrown.
//
// To get the error, call f.Err().
func (f *Fetcher) Fetch(ctx context.Context, value interface{}, keyFmt string, a ...interface{}) {
	if f.err != nil {
		return
	}

	fqfield := fmt.Sprintf(keyFmt, a...)
	f.keys = append(f.keys, fqfield)

	fields, err := f.ds.Get(ctx, fqfield)
	if err != nil {
		f.err = fmt.Errorf("getting data from datastore: %w", err)
		return
	}

	if fields[0] == nil {
		return
	}

	if err := json.Unmarshal(fields[0], value); err != nil {
		f.err = fmt.Errorf("unpacking value: %w", err)
	}
	return
}

// FetchIfExist is like Fetch but if the element that the key belongs to does
// not exist, then a DoesNotExistError is returned.
func (f *Fetcher) FetchIfExist(ctx context.Context, value interface{}, keyFmt string, a ...interface{}) {
	if f.err != nil {
		return
	}

	fqfield := fmt.Sprintf(keyFmt, a...)
	keyParts := strings.Split(fqfield, "/")
	if len(keyParts) != 3 {
		f.err = fmt.Errorf("invalid key %q", fqfield)
		return
	}

	fqid := keyParts[0] + "/" + keyParts[1]
	idField := fqid + "/id"

	f.keys = append(f.keys, idField, fqfield)
	fields, err := f.ds.Get(ctx, idField, fqfield)
	if err != nil {
		f.err = fmt.Errorf("getting data from datastore: %w", err)
		return
	}

	if fields[0] == nil {
		f.err = DoesNotExistError(fqid)
		return
	}
	if fields[1] == nil {
		return
	}

	if err := json.Unmarshal(fields[1], value); err != nil {
		f.err = fmt.Errorf("unpacking value: %w", err)
	}
	return
}

// Object returns a json object for the given fqid with all given fields.
//
// If one field does not exist in the datastore, then it is returned as nil.
//
// If the object does not exist, then a DoesNotExistError is thrown.
func (f *Fetcher) Object(ctx context.Context, fqID string, fields ...string) map[string]json.RawMessage {
	if f.err != nil {
		return nil
	}

	keys := make([]string, len(fields)+1)
	keys[0] = fqID + "/id"
	for i := 0; i < len(fields); i++ {
		keys[i+1] = fqID + "/" + fields[i]
	}

	f.keys = append(f.keys, keys...)
	vals, err := f.ds.Get(ctx, keys...)
	if err != nil {
		f.err = fmt.Errorf("fetching data: %w", err)
		return nil
	}

	if vals[0] == nil {
		f.err = DoesNotExistError(fqID)
		return nil
	}

	object := make(map[string]json.RawMessage, len(fields))
	for i := 0; i < len(fields); i++ {
		object[fields[i]] = vals[i+1]
	}

	return object
}

// Keys returns all datastore keys that where fetched in the process.
func (f *Fetcher) Keys() []string {
	return f.keys
}

// Err returns the error that happend at a method call. If no error happend,
// then Err() returns nil.
func (f *Fetcher) Err() error {
	return f.err
}

// FetchFunc is a function that fetches a value. It has the signature of
// fetch.Fetch() or fetch.FetchIfExist().
type FetchFunc func(ctx context.Context, value interface{}, keyFmt string, a ...interface{})

// Int fetches an integer from the datastore.
func Int(ctx context.Context, fetch FetchFunc, keyFmt string, a ...interface{}) int {
	var value int
	fetch(ctx, &value, keyFmt, a...)
	return value
}

// Ints fetches an int slice from the datastore.
func Ints(ctx context.Context, fetch FetchFunc, keyFmt string, a ...interface{}) []int {
	var value []int
	fetch(ctx, &value, keyFmt, a...)
	return value
}

// String fetches a string from the datastore.
func String(ctx context.Context, fetch FetchFunc, keyFmt string, a ...interface{}) string {
	var value string
	fetch(ctx, &value, keyFmt, a...)
	return value
}

<<<<<<< HEAD
// Strings fetches a slice of string from the datastore.
func Strings(ctx context.Context, fetch FetchFunc, keyFmt string, a ...interface{}) []string {
	var value []string
	fetch(ctx, &value, keyFmt, a...)
	return value
}

// Bool fetches a boolean value from the datastore.
func Bool(ctx context.Context, fetch FetchFunc, keyFmt string, a ...interface{}) bool {
	var value bool
	fetch(ctx, &value, keyFmt, a...)
	return value
}

// get returns a value from the datastore and unpacks it in to the argument
// value.
//
// The argument value has to be an non nil pointer.
//
// get returns a DoesNotExistError if the value des not exist in the datastore.
func get(ctx context.Context, ds Getter, fqfield string, value interface{}) error {
	fields, err := ds.Get(ctx, fqfield)
	if err != nil {
		return fmt.Errorf("getting data from datastore: %w", err)
	}

	if fields[0] == nil {
		return DoesNotExistError(fqfield)
	}

	if err := json.Unmarshal(fields[0], value); err != nil {
		return fmt.Errorf("unpacking value: %w", err)
	}
	return nil
}

// object returns a json object for the given fqid with all given fields.
//
// If one field does not exist in the datastore, then it is returned as nil.
func object(ctx context.Context, ds Getter, fqid string, fields []string) (map[string]json.RawMessage, []string, error) {
	keys := make([]string, len(fields))
	for i := 0; i < len(fields); i++ {
		keys[i] = fqid + "/" + fields[i]
	}

	vals, err := ds.Get(ctx, keys...)
	if err != nil {
		return nil, keys, fmt.Errorf("fetching data: %w", err)
	}

	object := make(map[string]json.RawMessage, len(fields))
	for i := 0; i < len(fields); i++ {
		object[fields[i]] = vals[i]
	}

	return object, keys, nil
}

// DoesNotExistError is thowen by the methods of a Fether when an field does not
// exist.
=======
// DoesNotExistError is thrown by the methods of a Fetcher when an object does
// not exist.
>>>>>>> 55fa585f
type DoesNotExistError string

func (e DoesNotExistError) Error() string {
	return fmt.Sprintf("%s does not exist.", string(e))
}<|MERGE_RESOLUTION|>--- conflicted
+++ resolved
@@ -174,7 +174,6 @@
 	return value
 }
 
-<<<<<<< HEAD
 // Strings fetches a slice of string from the datastore.
 func Strings(ctx context.Context, fetch FetchFunc, keyFmt string, a ...interface{}) []string {
 	var value []string
@@ -233,12 +232,8 @@
 	return object, keys, nil
 }
 
-// DoesNotExistError is thowen by the methods of a Fether when an field does not
-// exist.
-=======
 // DoesNotExistError is thrown by the methods of a Fetcher when an object does
 // not exist.
->>>>>>> 55fa585f
 type DoesNotExistError string
 
 func (e DoesNotExistError) Error() string {
