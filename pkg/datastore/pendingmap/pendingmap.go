package pendingmap

import (
	"context"
	"errors"
	"sync"

	"github.com/OpenSlides/openslides-autoupdate-service/pkg/datastore/dskey"
)

// ErrNotExist is returned from pendingmap.Get() when a key was not pending at
// the beginning but did not exist at the end. This can happen when a key gets
// unmarked.
var ErrNotExist = errors.New("key does not exist")

// PendingMap is like a map but values can be in a pending state. When a value
// is requested, the function blocks until the pending state is done.
//
// To get values, just use pendingmap.Get(ctx, key).
//
// Each key has one of three states: Not exists, pending, exists.
//
// A key that exists can be updated but not deleted. So if a key exists once, it
// will be in the existing state forever.
//
// A key that not exists can be set to pending or to existing.
//
// A key that is pending can get existing or (in error cases) go back to not
// existing.
//
// Before calculating a value, set it as pending with
// pendingmap.MarkPending(key). When a key is marked as pending, it can not
// retrieved until it is set or unmarked.
//
// pendingmap.UnMarkPending(key) can be used to undo a MarkPending call. This is
// usefull in error cases where a value should be freed for other callers.
//
// To set a value, there are different methods. SetIfExist() sets values if they
// are pending or already stored. SetIfPending() sets a value only if it is
// pending. SetEmptyIfPending() sets a value to its zero value if it is pending.
type PendingMap struct {
	mu      sync.RWMutex
	data    map[dskey.Key][]byte
	pending map[dskey.Key]chan struct{}
}

// New initializes a pendingDict.
func New() *PendingMap {
	return &PendingMap{
		data:    make(map[dskey.Key][]byte),
		pending: make(map[dskey.Key]chan struct{}),
	}
}

// Get returns a list o keys from the pendingMap.
//
// The function blocks, until all values are not pending anymore.
//
// Returns nil for a value that does not exist.
//
// Makes sure that all values are returned at the same version. So if setIfExist
// is called while the function is running, then all values are returned at the
// latest version.
//
// Only waits for keys that are pending when the function starts. If a key gets
// pending later (or switches between pending and not existing), the function
// returns an error.
//
// Possible Errors: context.Canceled, context.DeadlineExeeded or ErrNotExist
func (pm *PendingMap) Get(ctx context.Context, keys ...dskey.Key) (map[dskey.Key][]byte, error) {
	if err := pm.waitForPending(ctx, keys); err != nil {
		return nil, err
	}

	out := make(map[dskey.Key][]byte, len(keys))
	err := pm.reading(func() error {
		for _, k := range keys {
			v, ok := pm.data[k]
			if !ok {
				return ErrNotExist
			}
			out[k] = v
		}
		return nil
	})
	if err != nil {
		return nil, err
	}

	return out, nil
}

// waitForPending blocks until all the given keys are not pending anymore.
//
// Expects, that all keys are either pending or in the data. It is not allowed,
// that a key is not pending when this starts and gets pending whil it runs.
//
// Possible Errors: context.Canceled or context.DeadlineExeeded
func (pm *PendingMap) waitForPending(ctx context.Context, keys []dskey.Key) error {
	for _, k := range keys {
		var pending chan struct{}
		pm.reading(func() error {
			pending = pm.pending[k]
			return nil
		})

		if pending == nil {
			continue
		}

		select {
		case <-pending:
		case <-ctx.Done():
			return ctx.Err()
		}
	}
	return nil
}

// MarkPending marks one or more keys as pending.
//
// Skips keys that are already pending or are already in the map.
//
// Returns all keys that where marked as pending (did not exist).
func (pm *PendingMap) MarkPending(keys ...dskey.Key) []dskey.Key {
	var needMark []dskey.Key
	pm.reading(func() error {
		for _, key := range keys {
			if _, inStore := pm.data[key]; inStore {
				continue
			}
			if _, isPending := pm.pending[key]; isPending {
				continue
			}

			needMark = append(needMark, key)
		}
		return nil
	})

	if len(needMark) == 0 {
		return nil
	}

	marked := make([]dskey.Key, 0, len(needMark))
	pm.mu.Lock()
	defer pm.mu.Unlock()

	for _, key := range needMark {
		if _, ok := pm.pending[key]; ok {
			// It can happen, that another caller has already set the key.
			continue
		}

		if _, inStore := pm.data[key]; inStore {
			// The other caller has already the data
			continue
		}

		pm.pending[key] = make(chan struct{})
		marked = append(marked, key)
	}
	return marked
}

// UnMarkPending sets any key that is still pending not to be pending.
//
// Skips keys that are already pending or are already in the database.
func (pm *PendingMap) UnMarkPending(keys ...dskey.Key) {
	pm.mu.Lock()
	defer pm.mu.Unlock()

	for _, key := range keys {
		if _, ok := pm.data[key]; ok {
			continue
		}
		pending := pm.pending[key]

		if pending == nil {
			continue
		}

		close(pending)
		delete(pm.pending, key)
	}
}

// SetIfPendingOrExists updates values, but only if the key already exists or is pending.
//
// If the key is pending, it is unmarked and all listeners are informed.
func (pm *PendingMap) SetIfPendingOrExists(data map[dskey.Key][]byte) {
	pm.mu.Lock()
	defer pm.mu.Unlock()

	for key, value := range data {
		pending := pm.pending[key]
		_, exists := pm.data[key]

		if pending == nil && !exists {
			continue
		}

		pm.data[key] = value

		if pending != nil {
			close(pending)
			delete(pm.pending, key)
		}
	}
}

// SetIfPending updates values but only if the key is pending.
//
// Informs all listeners.
func (pm *PendingMap) SetIfPending(data map[dskey.Key][]byte) {
	pm.mu.Lock()
	defer pm.mu.Unlock()

	for key, value := range data {
		if pending, isPending := pm.pending[key]; isPending {
			pm.data[key] = value
			close(pending)
			delete(pm.pending, key)
		}
	}
}

// SetEmptyIfPending set all keys that are still pending to the zero value.
func (pm *PendingMap) SetEmptyIfPending(keys ...dskey.Key) {
	pm.mu.Lock()
	defer pm.mu.Unlock()

	for _, key := range keys {
		if pending, isPending := pm.pending[key]; isPending {
			pm.data[key] = nil
			close(pending)
			delete(pm.pending, key)
		}
	}
}

// Len returns the amout of keys in the pending map.
func (pm *PendingMap) Len() int {
	pm.mu.RLock()
	defer pm.mu.RUnlock()

	return len(pm.data)
}

func (pm *PendingMap) reading(cmd func() error) error {
	pm.mu.RLock()
	defer pm.mu.RUnlock()

	return cmd()
}

<<<<<<< HEAD
// Size returns the Size of all values in the cache in bytes.
=======
// Size returns the size of all values in the cache in bytes.
>>>>>>> 221dc891
func (pm *PendingMap) Size() int {
	pm.mu.RLock()
	defer pm.mu.RUnlock()

	var size int
	for _, v := range pm.data {
		size += len(v)
	}
	return size
}<|MERGE_RESOLUTION|>--- conflicted
+++ resolved
@@ -254,11 +254,7 @@
 	return cmd()
 }
 
-<<<<<<< HEAD
-// Size returns the Size of all values in the cache in bytes.
-=======
 // Size returns the size of all values in the cache in bytes.
->>>>>>> 221dc891
 func (pm *PendingMap) Size() int {
 	pm.mu.RLock()
 	defer pm.mu.RUnlock()
