// Code generated from models.yml DO NOT EDIT.
package dsfetch

import (
	"context"
	"encoding/json"
	"fmt"

	"github.com/OpenSlides/openslides-autoupdate-service/pkg/datastore/dskey"
	"github.com/OpenSlides/openslides-autoupdate-service/pkg/fastjson"
)

// ValueBool is a value from the datastore.
type ValueBool struct {
	err error

	key      dskey.Key
	required bool

	lazies []*bool

	fetch *Fetch
}

// Value returns the value.
func (v *ValueBool) Value(ctx context.Context) (bool, error) {
	var zero bool
	if err := v.err; err != nil {
		return zero, v.err
	}

	rawValue, err := v.fetch.getOneKey(ctx, v.key)
	if err != nil {
		return zero, err
	}

	var value bool
	v.Lazy(&value)

	if err := v.execute(rawValue); err != nil {
		return zero, err
	}

	return value, nil
}

// Lazy sets a value as soon as it es executed.
//
// Make sure to call request.Execute() before using the value.
func (v *ValueBool) Lazy(value *bool) {
	v.fetch.requested[v.key] = append(v.fetch.requested[v.key], v)
	v.lazies = append(v.lazies, value)
}

// Preload fetches the value but does nothing with it.
//
// This makes sure, that the value is in the cache.
//
// Make sure to call fetch.Execute().
func (v *ValueBool) Preload() {
	v.fetch.requested[v.key] = append(v.fetch.requested[v.key], v)
}

// execute will be called from request.
func (v *ValueBool) execute(p []byte) error {
	var value bool
	if p == nil {
		if v.required {
			return fmt.Errorf("database is corrupted. Required field %s is null", v.key)
		}
	} else {
		if err := json.Unmarshal(p, &value); err != nil {
			return fmt.Errorf("decoding value %q: %w", p, err)
		}
	}

	for i := 0; i < len(v.lazies); i++ {
		*v.lazies[i] = value
	}

	return nil
}

// ValueFloat is a value from the datastore.
type ValueFloat struct {
	err error

	key      dskey.Key
	required bool

	lazies []*float32

	fetch *Fetch
}

// Value returns the value.
func (v *ValueFloat) Value(ctx context.Context) (float32, error) {
	var zero float32
	if err := v.err; err != nil {
		return zero, v.err
	}

	rawValue, err := v.fetch.getOneKey(ctx, v.key)
	if err != nil {
		return zero, err
	}

	var value float32
	v.Lazy(&value)

	if err := v.execute(rawValue); err != nil {
		return zero, err
	}

	return value, nil
}

// Lazy sets a value as soon as it es executed.
//
// Make sure to call request.Execute() before using the value.
func (v *ValueFloat) Lazy(value *float32) {
	v.fetch.requested[v.key] = append(v.fetch.requested[v.key], v)
	v.lazies = append(v.lazies, value)
}

// Preload fetches the value but does nothing with it.
//
// This makes sure, that the value is in the cache.
//
// Make sure to call fetch.Execute().
func (v *ValueFloat) Preload() {
	v.fetch.requested[v.key] = append(v.fetch.requested[v.key], v)
}

// execute will be called from request.
func (v *ValueFloat) execute(p []byte) error {
	var value float32
	if p == nil {
		if v.required {
			return fmt.Errorf("database is corrupted. Required field %s is null", v.key)
		}
	} else {
		if err := json.Unmarshal(p, &value); err != nil {
			return fmt.Errorf("decoding value %q: %w", p, err)
		}
	}

	for i := 0; i < len(v.lazies); i++ {
		*v.lazies[i] = value
	}

	return nil
}

// ValueInt is a value from the datastore.
type ValueInt struct {
	err error

	key      dskey.Key
	required bool

	lazies []*int

	fetch *Fetch
}

// Value returns the value.
func (v *ValueInt) Value(ctx context.Context) (int, error) {
	var zero int
	if err := v.err; err != nil {
		return zero, v.err
	}

	rawValue, err := v.fetch.getOneKey(ctx, v.key)
	if err != nil {
		return zero, err
	}

	var value int
	v.Lazy(&value)

	if err := v.execute(rawValue); err != nil {
		return zero, err
	}

	return value, nil
}

// Lazy sets a value as soon as it es executed.
//
// Make sure to call request.Execute() before using the value.
func (v *ValueInt) Lazy(value *int) {
	v.fetch.requested[v.key] = append(v.fetch.requested[v.key], v)
	v.lazies = append(v.lazies, value)
}

// Preload fetches the value but does nothing with it.
//
// This makes sure, that the value is in the cache.
//
// Make sure to call fetch.Execute().
func (v *ValueInt) Preload() {
	v.fetch.requested[v.key] = append(v.fetch.requested[v.key], v)
}

// execute will be called from request.
func (v *ValueInt) execute(p []byte) error {
	var value int
	if p == nil {
		if v.required {
			return fmt.Errorf("database is corrupted. Required field %s is null", v.key)
		}
	} else {
		r, err := fastjson.DecodeInt(p)
		if err != nil {
			return fmt.Errorf("decoding value %q: %w", p, err)
		}
		value = r
	}

	for i := 0; i < len(v.lazies); i++ {
		*v.lazies[i] = value
	}

	return nil
}

// ValueIntSlice is a value from the datastore.
type ValueIntSlice struct {
	err error

	key      dskey.Key
	required bool

	lazies []*[]int

	fetch *Fetch
}

// Value returns the value.
func (v *ValueIntSlice) Value(ctx context.Context) ([]int, error) {
	var zero []int
	if err := v.err; err != nil {
		return zero, v.err
	}

	rawValue, err := v.fetch.getOneKey(ctx, v.key)
	if err != nil {
		return zero, err
	}

	var value []int
	v.Lazy(&value)

	if err := v.execute(rawValue); err != nil {
		return zero, err
	}

	return value, nil
}

// Lazy sets a value as soon as it es executed.
//
// Make sure to call request.Execute() before using the value.
func (v *ValueIntSlice) Lazy(value *[]int) {
	v.fetch.requested[v.key] = append(v.fetch.requested[v.key], v)
	v.lazies = append(v.lazies, value)
}

// Preload fetches the value but does nothing with it.
//
// This makes sure, that the value is in the cache.
//
// Make sure to call fetch.Execute().
func (v *ValueIntSlice) Preload() {
	v.fetch.requested[v.key] = append(v.fetch.requested[v.key], v)
}

// execute will be called from request.
func (v *ValueIntSlice) execute(p []byte) error {
	var value []int
	if p == nil {
		if v.required {
			return fmt.Errorf("database is corrupted. Required field %s is null", v.key)
		}
	} else {
		r, err := fastjson.DecodeIntList(p)
		if err != nil {
			return fmt.Errorf("decoding value %q: %w", p, err)
		}
		value = r
	}

	for i := 0; i < len(v.lazies); i++ {
		*v.lazies[i] = value
	}

	return nil
}

// ValueJSON is a value from the datastore.
type ValueJSON struct {
	err error

	key      dskey.Key
	required bool

	lazies []*json.RawMessage

	fetch *Fetch
}

// Value returns the value.
func (v *ValueJSON) Value(ctx context.Context) (json.RawMessage, error) {
	var zero json.RawMessage
	if err := v.err; err != nil {
		return zero, v.err
	}

	rawValue, err := v.fetch.getOneKey(ctx, v.key)
	if err != nil {
		return zero, err
	}

	var value json.RawMessage
	v.Lazy(&value)

	if err := v.execute(rawValue); err != nil {
		return zero, err
	}

	return value, nil
}

// Lazy sets a value as soon as it es executed.
//
// Make sure to call request.Execute() before using the value.
func (v *ValueJSON) Lazy(value *json.RawMessage) {
	v.fetch.requested[v.key] = append(v.fetch.requested[v.key], v)
	v.lazies = append(v.lazies, value)
}

// Preload fetches the value but does nothing with it.
//
// This makes sure, that the value is in the cache.
//
// Make sure to call fetch.Execute().
func (v *ValueJSON) Preload() {
	v.fetch.requested[v.key] = append(v.fetch.requested[v.key], v)
}

// execute will be called from request.
func (v *ValueJSON) execute(p []byte) error {
	var value json.RawMessage
	if p == nil {
		if v.required {
			return fmt.Errorf("database is corrupted. Required field %s is null", v.key)
		}
	} else {
		if err := json.Unmarshal(p, &value); err != nil {
			return fmt.Errorf("decoding value %q: %w", p, err)
		}
	}

	for i := 0; i < len(v.lazies); i++ {
		*v.lazies[i] = value
	}

	return nil
}

// ValueMaybeInt is a value from the datastore.
type ValueMaybeInt struct {
	err error

	key      dskey.Key
	required bool

	lazies []*Maybe[int]

	fetch *Fetch
}

// Value returns the value.
func (v *ValueMaybeInt) Value(ctx context.Context) (Maybe[int], error) {
	var zero Maybe[int]
	if err := v.err; err != nil {
		return zero, v.err
	}

	rawValue, err := v.fetch.getOneKey(ctx, v.key)
	if err != nil {
		return zero, err
	}

	var value Maybe[int]
	v.Lazy(&value)

	if err := v.execute(rawValue); err != nil {
		return zero, err
	}

	return value, nil
}

// Lazy sets a value as soon as it es executed.
//
// Make sure to call request.Execute() before using the value.
func (v *ValueMaybeInt) Lazy(value *Maybe[int]) {
	v.fetch.requested[v.key] = append(v.fetch.requested[v.key], v)
	v.lazies = append(v.lazies, value)
}

// Preload fetches the value but does nothing with it.
//
// This makes sure, that the value is in the cache.
//
// Make sure to call fetch.Execute().
func (v *ValueMaybeInt) Preload() {
	v.fetch.requested[v.key] = append(v.fetch.requested[v.key], v)
}

// execute will be called from request.
func (v *ValueMaybeInt) execute(p []byte) error {
	var value Maybe[int]
	if p == nil {
		if v.required {
			return fmt.Errorf("database is corrupted. Required field %s is null", v.key)
		}
	} else {
		if err := json.Unmarshal(p, &value); err != nil {
			return fmt.Errorf("decoding value %q: %w", p, err)
		}
	}

	for i := 0; i < len(v.lazies); i++ {
		*v.lazies[i] = value
	}

	return nil
}

// ValueMaybeString is a value from the datastore.
type ValueMaybeString struct {
	err error

	key      dskey.Key
	required bool

	lazies []*Maybe[string]

	fetch *Fetch
}

// Value returns the value.
func (v *ValueMaybeString) Value(ctx context.Context) (Maybe[string], error) {
	var zero Maybe[string]
	if err := v.err; err != nil {
		return zero, v.err
	}

	rawValue, err := v.fetch.getOneKey(ctx, v.key)
	if err != nil {
		return zero, err
	}

	var value Maybe[string]
	v.Lazy(&value)

	if err := v.execute(rawValue); err != nil {
		return zero, err
	}

	return value, nil
}

// Lazy sets a value as soon as it es executed.
//
// Make sure to call request.Execute() before using the value.
func (v *ValueMaybeString) Lazy(value *Maybe[string]) {
	v.fetch.requested[v.key] = append(v.fetch.requested[v.key], v)
	v.lazies = append(v.lazies, value)
}

// Preload fetches the value but does nothing with it.
//
// This makes sure, that the value is in the cache.
//
// Make sure to call fetch.Execute().
func (v *ValueMaybeString) Preload() {
	v.fetch.requested[v.key] = append(v.fetch.requested[v.key], v)
}

// execute will be called from request.
func (v *ValueMaybeString) execute(p []byte) error {
	var value Maybe[string]
	if p == nil {
		if v.required {
			return fmt.Errorf("database is corrupted. Required field %s is null", v.key)
		}
	} else {
		if err := json.Unmarshal(p, &value); err != nil {
			return fmt.Errorf("decoding value %q: %w", p, err)
		}
	}

	for i := 0; i < len(v.lazies); i++ {
		*v.lazies[i] = value
	}

	return nil
}

// ValueString is a value from the datastore.
type ValueString struct {
	err error

	key      dskey.Key
	required bool

	lazies []*string

	fetch *Fetch
}

// Value returns the value.
func (v *ValueString) Value(ctx context.Context) (string, error) {
	var zero string
	if err := v.err; err != nil {
		return zero, v.err
	}

	rawValue, err := v.fetch.getOneKey(ctx, v.key)
	if err != nil {
		return zero, err
	}

	var value string
	v.Lazy(&value)

	if err := v.execute(rawValue); err != nil {
		return zero, err
	}

	return value, nil
}

// Lazy sets a value as soon as it es executed.
//
// Make sure to call request.Execute() before using the value.
func (v *ValueString) Lazy(value *string) {
	v.fetch.requested[v.key] = append(v.fetch.requested[v.key], v)
	v.lazies = append(v.lazies, value)
}

// Preload fetches the value but does nothing with it.
//
// This makes sure, that the value is in the cache.
//
// Make sure to call fetch.Execute().
func (v *ValueString) Preload() {
	v.fetch.requested[v.key] = append(v.fetch.requested[v.key], v)
}

// execute will be called from request.
func (v *ValueString) execute(p []byte) error {
	var value string
	if p == nil {
		if v.required {
			return fmt.Errorf("database is corrupted. Required field %s is null", v.key)
		}
	} else {
		if err := json.Unmarshal(p, &value); err != nil {
			return fmt.Errorf("decoding value %q: %w", p, err)
		}
	}

	for i := 0; i < len(v.lazies); i++ {
		*v.lazies[i] = value
	}

	return nil
}

// ValueStringSlice is a value from the datastore.
type ValueStringSlice struct {
	err error

	key      dskey.Key
	required bool

	lazies []*[]string

	fetch *Fetch
}

// Value returns the value.
func (v *ValueStringSlice) Value(ctx context.Context) ([]string, error) {
	var zero []string
	if err := v.err; err != nil {
		return zero, v.err
	}

	rawValue, err := v.fetch.getOneKey(ctx, v.key)
	if err != nil {
		return zero, err
	}

	var value []string
	v.Lazy(&value)

	if err := v.execute(rawValue); err != nil {
		return zero, err
	}

	return value, nil
}

// Lazy sets a value as soon as it es executed.
//
// Make sure to call request.Execute() before using the value.
func (v *ValueStringSlice) Lazy(value *[]string) {
	v.fetch.requested[v.key] = append(v.fetch.requested[v.key], v)
	v.lazies = append(v.lazies, value)
}

// Preload fetches the value but does nothing with it.
//
// This makes sure, that the value is in the cache.
//
// Make sure to call fetch.Execute().
func (v *ValueStringSlice) Preload() {
	v.fetch.requested[v.key] = append(v.fetch.requested[v.key], v)
}

// execute will be called from request.
func (v *ValueStringSlice) execute(p []byte) error {
	var value []string
	if p == nil {
		if v.required {
			return fmt.Errorf("database is corrupted. Required field %s is null", v.key)
		}
	} else {
		if err := json.Unmarshal(p, &value); err != nil {
			return fmt.Errorf("decoding value %q: %w", p, err)
		}
	}

	for i := 0; i < len(v.lazies); i++ {
		*v.lazies[i] = value
	}

	return nil
}

func (r *Fetch) ActionWorker_Created(actionWorkerID int) *ValueInt {
	key, err := dskey.FromParts("action_worker", actionWorkerID, "created")
	if err != nil {
		return &ValueInt{err: err}
	}

	return &ValueInt{fetch: r, key: key, required: true}
}

func (r *Fetch) ActionWorker_ID(actionWorkerID int) *ValueInt {
	key, err := dskey.FromParts("action_worker", actionWorkerID, "id")
	if err != nil {
		return &ValueInt{err: err}
	}

	return &ValueInt{fetch: r, key: key}
}

func (r *Fetch) ActionWorker_Name(actionWorkerID int) *ValueString {
	key, err := dskey.FromParts("action_worker", actionWorkerID, "name")
	if err != nil {
		return &ValueString{err: err}
	}

	return &ValueString{fetch: r, key: key, required: true}
}

func (r *Fetch) ActionWorker_Result(actionWorkerID int) *ValueJSON {
	key, err := dskey.FromParts("action_worker", actionWorkerID, "result")
	if err != nil {
		return &ValueJSON{err: err}
	}

	return &ValueJSON{fetch: r, key: key}
}

func (r *Fetch) ActionWorker_State(actionWorkerID int) *ValueString {
	key, err := dskey.FromParts("action_worker", actionWorkerID, "state")
	if err != nil {
		return &ValueString{err: err}
	}

	return &ValueString{fetch: r, key: key, required: true}
}

func (r *Fetch) ActionWorker_Timestamp(actionWorkerID int) *ValueInt {
	key, err := dskey.FromParts("action_worker", actionWorkerID, "timestamp")
	if err != nil {
		return &ValueInt{err: err}
	}

	return &ValueInt{fetch: r, key: key, required: true}
}

func (r *Fetch) AgendaItem_ChildIDs(agendaItemID int) *ValueIntSlice {
	key, err := dskey.FromParts("agenda_item", agendaItemID, "child_ids")
	if err != nil {
		return &ValueIntSlice{err: err}
	}

	return &ValueIntSlice{fetch: r, key: key}
}

func (r *Fetch) AgendaItem_Closed(agendaItemID int) *ValueBool {
	key, err := dskey.FromParts("agenda_item", agendaItemID, "closed")
	if err != nil {
		return &ValueBool{err: err}
	}

	return &ValueBool{fetch: r, key: key}
}

func (r *Fetch) AgendaItem_Comment(agendaItemID int) *ValueString {
	key, err := dskey.FromParts("agenda_item", agendaItemID, "comment")
	if err != nil {
		return &ValueString{err: err}
	}

	return &ValueString{fetch: r, key: key}
}

func (r *Fetch) AgendaItem_ContentObjectID(agendaItemID int) *ValueString {
	key, err := dskey.FromParts("agenda_item", agendaItemID, "content_object_id")
	if err != nil {
		return &ValueString{err: err}
	}

	return &ValueString{fetch: r, key: key, required: true}
}

func (r *Fetch) AgendaItem_Duration(agendaItemID int) *ValueInt {
	key, err := dskey.FromParts("agenda_item", agendaItemID, "duration")
	if err != nil {
		return &ValueInt{err: err}
	}

	return &ValueInt{fetch: r, key: key}
}

func (r *Fetch) AgendaItem_ID(agendaItemID int) *ValueInt {
	key, err := dskey.FromParts("agenda_item", agendaItemID, "id")
	if err != nil {
		return &ValueInt{err: err}
	}

	return &ValueInt{fetch: r, key: key}
}

func (r *Fetch) AgendaItem_IsHidden(agendaItemID int) *ValueBool {
	key, err := dskey.FromParts("agenda_item", agendaItemID, "is_hidden")
	if err != nil {
		return &ValueBool{err: err}
	}

	return &ValueBool{fetch: r, key: key}
}

func (r *Fetch) AgendaItem_IsInternal(agendaItemID int) *ValueBool {
	key, err := dskey.FromParts("agenda_item", agendaItemID, "is_internal")
	if err != nil {
		return &ValueBool{err: err}
	}

	return &ValueBool{fetch: r, key: key}
}

func (r *Fetch) AgendaItem_ItemNumber(agendaItemID int) *ValueString {
	key, err := dskey.FromParts("agenda_item", agendaItemID, "item_number")
	if err != nil {
		return &ValueString{err: err}
	}

	return &ValueString{fetch: r, key: key}
}

func (r *Fetch) AgendaItem_Level(agendaItemID int) *ValueInt {
	key, err := dskey.FromParts("agenda_item", agendaItemID, "level")
	if err != nil {
		return &ValueInt{err: err}
	}

	return &ValueInt{fetch: r, key: key}
}

func (r *Fetch) AgendaItem_MeetingID(agendaItemID int) *ValueInt {
	key, err := dskey.FromParts("agenda_item", agendaItemID, "meeting_id")
	if err != nil {
		return &ValueInt{err: err}
	}

	return &ValueInt{fetch: r, key: key, required: true}
}

func (r *Fetch) AgendaItem_ModeratorNotes(agendaItemID int) *ValueString {
	key, err := dskey.FromParts("agenda_item", agendaItemID, "moderator_notes")
	if err != nil {
		return &ValueString{err: err}
	}

	return &ValueString{fetch: r, key: key}
}

func (r *Fetch) AgendaItem_ParentID(agendaItemID int) *ValueMaybeInt {
	key, err := dskey.FromParts("agenda_item", agendaItemID, "parent_id")
	if err != nil {
		return &ValueMaybeInt{err: err}
	}

	return &ValueMaybeInt{fetch: r, key: key}
}

func (r *Fetch) AgendaItem_ProjectionIDs(agendaItemID int) *ValueIntSlice {
	key, err := dskey.FromParts("agenda_item", agendaItemID, "projection_ids")
	if err != nil {
		return &ValueIntSlice{err: err}
	}

	return &ValueIntSlice{fetch: r, key: key}
}

func (r *Fetch) AgendaItem_TagIDs(agendaItemID int) *ValueIntSlice {
	key, err := dskey.FromParts("agenda_item", agendaItemID, "tag_ids")
	if err != nil {
		return &ValueIntSlice{err: err}
	}

	return &ValueIntSlice{fetch: r, key: key}
}

func (r *Fetch) AgendaItem_Type(agendaItemID int) *ValueString {
	key, err := dskey.FromParts("agenda_item", agendaItemID, "type")
	if err != nil {
		return &ValueString{err: err}
	}

	return &ValueString{fetch: r, key: key}
}

func (r *Fetch) AgendaItem_Weight(agendaItemID int) *ValueInt {
	key, err := dskey.FromParts("agenda_item", agendaItemID, "weight")
	if err != nil {
		return &ValueInt{err: err}
	}

	return &ValueInt{fetch: r, key: key}
}

func (r *Fetch) AssignmentCandidate_AssignmentID(assignmentCandidateID int) *ValueInt {
	key, err := dskey.FromParts("assignment_candidate", assignmentCandidateID, "assignment_id")
	if err != nil {
		return &ValueInt{err: err}
	}

	return &ValueInt{fetch: r, key: key, required: true}
}

func (r *Fetch) AssignmentCandidate_ID(assignmentCandidateID int) *ValueInt {
	key, err := dskey.FromParts("assignment_candidate", assignmentCandidateID, "id")
	if err != nil {
		return &ValueInt{err: err}
	}

	return &ValueInt{fetch: r, key: key}
}

func (r *Fetch) AssignmentCandidate_MeetingID(assignmentCandidateID int) *ValueInt {
	key, err := dskey.FromParts("assignment_candidate", assignmentCandidateID, "meeting_id")
	if err != nil {
		return &ValueInt{err: err}
	}

	return &ValueInt{fetch: r, key: key, required: true}
}

func (r *Fetch) AssignmentCandidate_MeetingUserID(assignmentCandidateID int) *ValueMaybeInt {
	key, err := dskey.FromParts("assignment_candidate", assignmentCandidateID, "meeting_user_id")
	if err != nil {
		return &ValueMaybeInt{err: err}
	}

	return &ValueMaybeInt{fetch: r, key: key}
}

func (r *Fetch) AssignmentCandidate_Weight(assignmentCandidateID int) *ValueInt {
	key, err := dskey.FromParts("assignment_candidate", assignmentCandidateID, "weight")
	if err != nil {
		return &ValueInt{err: err}
	}

	return &ValueInt{fetch: r, key: key}
}

func (r *Fetch) Assignment_AgendaItemID(assignmentID int) *ValueMaybeInt {
	key, err := dskey.FromParts("assignment", assignmentID, "agenda_item_id")
	if err != nil {
		return &ValueMaybeInt{err: err}
	}

	return &ValueMaybeInt{fetch: r, key: key}
}

func (r *Fetch) Assignment_AttachmentMeetingMediafileIDs(assignmentID int) *ValueIntSlice {
	key, err := dskey.FromParts("assignment", assignmentID, "attachment_meeting_mediafile_ids")
	if err != nil {
		return &ValueIntSlice{err: err}
	}

	return &ValueIntSlice{fetch: r, key: key}
}

func (r *Fetch) Assignment_CandidateIDs(assignmentID int) *ValueIntSlice {
	key, err := dskey.FromParts("assignment", assignmentID, "candidate_ids")
	if err != nil {
		return &ValueIntSlice{err: err}
	}

	return &ValueIntSlice{fetch: r, key: key}
}

func (r *Fetch) Assignment_DefaultPollDescription(assignmentID int) *ValueString {
	key, err := dskey.FromParts("assignment", assignmentID, "default_poll_description")
	if err != nil {
		return &ValueString{err: err}
	}

	return &ValueString{fetch: r, key: key}
}

func (r *Fetch) Assignment_Description(assignmentID int) *ValueString {
	key, err := dskey.FromParts("assignment", assignmentID, "description")
	if err != nil {
		return &ValueString{err: err}
	}

	return &ValueString{fetch: r, key: key}
}

func (r *Fetch) Assignment_ID(assignmentID int) *ValueInt {
	key, err := dskey.FromParts("assignment", assignmentID, "id")
	if err != nil {
		return &ValueInt{err: err}
	}

	return &ValueInt{fetch: r, key: key}
}

func (r *Fetch) Assignment_ListOfSpeakersID(assignmentID int) *ValueInt {
	key, err := dskey.FromParts("assignment", assignmentID, "list_of_speakers_id")
	if err != nil {
		return &ValueInt{err: err}
	}

	return &ValueInt{fetch: r, key: key, required: true}
}

func (r *Fetch) Assignment_MeetingID(assignmentID int) *ValueInt {
	key, err := dskey.FromParts("assignment", assignmentID, "meeting_id")
	if err != nil {
		return &ValueInt{err: err}
	}

	return &ValueInt{fetch: r, key: key, required: true}
}

func (r *Fetch) Assignment_NumberPollCandidates(assignmentID int) *ValueBool {
	key, err := dskey.FromParts("assignment", assignmentID, "number_poll_candidates")
	if err != nil {
		return &ValueBool{err: err}
	}

	return &ValueBool{fetch: r, key: key}
}

func (r *Fetch) Assignment_OpenPosts(assignmentID int) *ValueInt {
	key, err := dskey.FromParts("assignment", assignmentID, "open_posts")
	if err != nil {
		return &ValueInt{err: err}
	}

	return &ValueInt{fetch: r, key: key}
}

func (r *Fetch) Assignment_Phase(assignmentID int) *ValueString {
	key, err := dskey.FromParts("assignment", assignmentID, "phase")
	if err != nil {
		return &ValueString{err: err}
	}

	return &ValueString{fetch: r, key: key}
}

func (r *Fetch) Assignment_PollIDs(assignmentID int) *ValueIntSlice {
	key, err := dskey.FromParts("assignment", assignmentID, "poll_ids")
	if err != nil {
		return &ValueIntSlice{err: err}
	}

	return &ValueIntSlice{fetch: r, key: key}
}

func (r *Fetch) Assignment_ProjectionIDs(assignmentID int) *ValueIntSlice {
	key, err := dskey.FromParts("assignment", assignmentID, "projection_ids")
	if err != nil {
		return &ValueIntSlice{err: err}
	}

	return &ValueIntSlice{fetch: r, key: key}
}

func (r *Fetch) Assignment_SequentialNumber(assignmentID int) *ValueInt {
	key, err := dskey.FromParts("assignment", assignmentID, "sequential_number")
	if err != nil {
		return &ValueInt{err: err}
	}

	return &ValueInt{fetch: r, key: key, required: true}
}

func (r *Fetch) Assignment_TagIDs(assignmentID int) *ValueIntSlice {
	key, err := dskey.FromParts("assignment", assignmentID, "tag_ids")
	if err != nil {
		return &ValueIntSlice{err: err}
	}

	return &ValueIntSlice{fetch: r, key: key}
}

func (r *Fetch) Assignment_Title(assignmentID int) *ValueString {
	key, err := dskey.FromParts("assignment", assignmentID, "title")
	if err != nil {
		return &ValueString{err: err}
	}

	return &ValueString{fetch: r, key: key, required: true}
}

func (r *Fetch) ChatGroup_ChatMessageIDs(chatGroupID int) *ValueIntSlice {
	key, err := dskey.FromParts("chat_group", chatGroupID, "chat_message_ids")
	if err != nil {
		return &ValueIntSlice{err: err}
	}

	return &ValueIntSlice{fetch: r, key: key}
}

func (r *Fetch) ChatGroup_ID(chatGroupID int) *ValueInt {
	key, err := dskey.FromParts("chat_group", chatGroupID, "id")
	if err != nil {
		return &ValueInt{err: err}
	}

	return &ValueInt{fetch: r, key: key}
}

func (r *Fetch) ChatGroup_MeetingID(chatGroupID int) *ValueInt {
	key, err := dskey.FromParts("chat_group", chatGroupID, "meeting_id")
	if err != nil {
		return &ValueInt{err: err}
	}

	return &ValueInt{fetch: r, key: key, required: true}
}

func (r *Fetch) ChatGroup_Name(chatGroupID int) *ValueString {
	key, err := dskey.FromParts("chat_group", chatGroupID, "name")
	if err != nil {
		return &ValueString{err: err}
	}

	return &ValueString{fetch: r, key: key, required: true}
}

func (r *Fetch) ChatGroup_ReadGroupIDs(chatGroupID int) *ValueIntSlice {
	key, err := dskey.FromParts("chat_group", chatGroupID, "read_group_ids")
	if err != nil {
		return &ValueIntSlice{err: err}
	}

	return &ValueIntSlice{fetch: r, key: key}
}

func (r *Fetch) ChatGroup_Weight(chatGroupID int) *ValueInt {
	key, err := dskey.FromParts("chat_group", chatGroupID, "weight")
	if err != nil {
		return &ValueInt{err: err}
	}

	return &ValueInt{fetch: r, key: key}
}

func (r *Fetch) ChatGroup_WriteGroupIDs(chatGroupID int) *ValueIntSlice {
	key, err := dskey.FromParts("chat_group", chatGroupID, "write_group_ids")
	if err != nil {
		return &ValueIntSlice{err: err}
	}

	return &ValueIntSlice{fetch: r, key: key}
}

func (r *Fetch) ChatMessage_ChatGroupID(chatMessageID int) *ValueInt {
	key, err := dskey.FromParts("chat_message", chatMessageID, "chat_group_id")
	if err != nil {
		return &ValueInt{err: err}
	}

	return &ValueInt{fetch: r, key: key, required: true}
}

func (r *Fetch) ChatMessage_Content(chatMessageID int) *ValueString {
	key, err := dskey.FromParts("chat_message", chatMessageID, "content")
	if err != nil {
		return &ValueString{err: err}
	}

	return &ValueString{fetch: r, key: key, required: true}
}

func (r *Fetch) ChatMessage_Created(chatMessageID int) *ValueInt {
	key, err := dskey.FromParts("chat_message", chatMessageID, "created")
	if err != nil {
		return &ValueInt{err: err}
	}

	return &ValueInt{fetch: r, key: key, required: true}
}

func (r *Fetch) ChatMessage_ID(chatMessageID int) *ValueInt {
	key, err := dskey.FromParts("chat_message", chatMessageID, "id")
	if err != nil {
		return &ValueInt{err: err}
	}

	return &ValueInt{fetch: r, key: key}
}

func (r *Fetch) ChatMessage_MeetingID(chatMessageID int) *ValueInt {
	key, err := dskey.FromParts("chat_message", chatMessageID, "meeting_id")
	if err != nil {
		return &ValueInt{err: err}
	}

	return &ValueInt{fetch: r, key: key, required: true}
}

func (r *Fetch) ChatMessage_MeetingUserID(chatMessageID int) *ValueMaybeInt {
	key, err := dskey.FromParts("chat_message", chatMessageID, "meeting_user_id")
	if err != nil {
		return &ValueMaybeInt{err: err}
	}

	return &ValueMaybeInt{fetch: r, key: key}
}

func (r *Fetch) Committee_DefaultMeetingID(committeeID int) *ValueMaybeInt {
	key, err := dskey.FromParts("committee", committeeID, "default_meeting_id")
	if err != nil {
		return &ValueMaybeInt{err: err}
	}

	return &ValueMaybeInt{fetch: r, key: key}
}

func (r *Fetch) Committee_Description(committeeID int) *ValueString {
	key, err := dskey.FromParts("committee", committeeID, "description")
	if err != nil {
		return &ValueString{err: err}
	}

	return &ValueString{fetch: r, key: key}
}

func (r *Fetch) Committee_ExternalID(committeeID int) *ValueString {
	key, err := dskey.FromParts("committee", committeeID, "external_id")
	if err != nil {
		return &ValueString{err: err}
	}

	return &ValueString{fetch: r, key: key}
}

func (r *Fetch) Committee_ForwardToCommitteeIDs(committeeID int) *ValueIntSlice {
	key, err := dskey.FromParts("committee", committeeID, "forward_to_committee_ids")
	if err != nil {
		return &ValueIntSlice{err: err}
	}

	return &ValueIntSlice{fetch: r, key: key}
}

func (r *Fetch) Committee_ForwardingUserID(committeeID int) *ValueMaybeInt {
	key, err := dskey.FromParts("committee", committeeID, "forwarding_user_id")
	if err != nil {
		return &ValueMaybeInt{err: err}
	}

	return &ValueMaybeInt{fetch: r, key: key}
}

func (r *Fetch) Committee_ID(committeeID int) *ValueInt {
	key, err := dskey.FromParts("committee", committeeID, "id")
	if err != nil {
		return &ValueInt{err: err}
	}

	return &ValueInt{fetch: r, key: key}
}

func (r *Fetch) Committee_ManagerIDs(committeeID int) *ValueIntSlice {
	key, err := dskey.FromParts("committee", committeeID, "manager_ids")
	if err != nil {
		return &ValueIntSlice{err: err}
	}

	return &ValueIntSlice{fetch: r, key: key}
}

func (r *Fetch) Committee_MeetingIDs(committeeID int) *ValueIntSlice {
	key, err := dskey.FromParts("committee", committeeID, "meeting_ids")
	if err != nil {
		return &ValueIntSlice{err: err}
	}

	return &ValueIntSlice{fetch: r, key: key}
}

func (r *Fetch) Committee_Name(committeeID int) *ValueString {
	key, err := dskey.FromParts("committee", committeeID, "name")
	if err != nil {
		return &ValueString{err: err}
	}

	return &ValueString{fetch: r, key: key, required: true}
}

func (r *Fetch) Committee_OrganizationID(committeeID int) *ValueInt {
	key, err := dskey.FromParts("committee", committeeID, "organization_id")
	if err != nil {
		return &ValueInt{err: err}
	}

	return &ValueInt{fetch: r, key: key, required: true}
}

func (r *Fetch) Committee_OrganizationTagIDs(committeeID int) *ValueIntSlice {
	key, err := dskey.FromParts("committee", committeeID, "organization_tag_ids")
	if err != nil {
		return &ValueIntSlice{err: err}
	}

	return &ValueIntSlice{fetch: r, key: key}
}

func (r *Fetch) Committee_ReceiveForwardingsFromCommitteeIDs(committeeID int) *ValueIntSlice {
	key, err := dskey.FromParts("committee", committeeID, "receive_forwardings_from_committee_ids")
	if err != nil {
		return &ValueIntSlice{err: err}
	}

	return &ValueIntSlice{fetch: r, key: key}
}

func (r *Fetch) Committee_UserIDs(committeeID int) *ValueIntSlice {
	key, err := dskey.FromParts("committee", committeeID, "user_ids")
	if err != nil {
		return &ValueIntSlice{err: err}
	}

	return &ValueIntSlice{fetch: r, key: key}
}

func (r *Fetch) Gender_ID(genderID int) *ValueInt {
	key, err := dskey.FromParts("gender", genderID, "id")
	if err != nil {
		return &ValueInt{err: err}
	}

	return &ValueInt{fetch: r, key: key}
}

func (r *Fetch) Gender_Name(genderID int) *ValueString {
	key, err := dskey.FromParts("gender", genderID, "name")
	if err != nil {
		return &ValueString{err: err}
	}

	return &ValueString{fetch: r, key: key, required: true}
}

func (r *Fetch) Gender_OrganizationID(genderID int) *ValueInt {
	key, err := dskey.FromParts("gender", genderID, "organization_id")
	if err != nil {
		return &ValueInt{err: err}
	}

	return &ValueInt{fetch: r, key: key, required: true}
}

func (r *Fetch) Gender_UserIDs(genderID int) *ValueIntSlice {
	key, err := dskey.FromParts("gender", genderID, "user_ids")
	if err != nil {
		return &ValueIntSlice{err: err}
	}

	return &ValueIntSlice{fetch: r, key: key}
}

func (r *Fetch) Group_AdminGroupForMeetingID(groupID int) *ValueMaybeInt {
	key, err := dskey.FromParts("group", groupID, "admin_group_for_meeting_id")
	if err != nil {
		return &ValueMaybeInt{err: err}
	}

	return &ValueMaybeInt{fetch: r, key: key}
}

func (r *Fetch) Group_AnonymousGroupForMeetingID(groupID int) *ValueMaybeInt {
	key, err := dskey.FromParts("group", groupID, "anonymous_group_for_meeting_id")
	if err != nil {
		return &ValueMaybeInt{err: err}
	}

	return &ValueMaybeInt{fetch: r, key: key}
}

func (r *Fetch) Group_DefaultGroupForMeetingID(groupID int) *ValueMaybeInt {
	key, err := dskey.FromParts("group", groupID, "default_group_for_meeting_id")
	if err != nil {
		return &ValueMaybeInt{err: err}
	}

	return &ValueMaybeInt{fetch: r, key: key}
}

func (r *Fetch) Group_ExternalID(groupID int) *ValueString {
	key, err := dskey.FromParts("group", groupID, "external_id")
	if err != nil {
		return &ValueString{err: err}
	}

	return &ValueString{fetch: r, key: key}
}

func (r *Fetch) Group_ID(groupID int) *ValueInt {
	key, err := dskey.FromParts("group", groupID, "id")
	if err != nil {
		return &ValueInt{err: err}
	}

	return &ValueInt{fetch: r, key: key}
}

func (r *Fetch) Group_MeetingID(groupID int) *ValueInt {
	key, err := dskey.FromParts("group", groupID, "meeting_id")
	if err != nil {
		return &ValueInt{err: err}
	}

	return &ValueInt{fetch: r, key: key, required: true}
}

func (r *Fetch) Group_MeetingMediafileAccessGroupIDs(groupID int) *ValueIntSlice {
	key, err := dskey.FromParts("group", groupID, "meeting_mediafile_access_group_ids")
	if err != nil {
		return &ValueIntSlice{err: err}
	}

	return &ValueIntSlice{fetch: r, key: key}
}

func (r *Fetch) Group_MeetingMediafileInheritedAccessGroupIDs(groupID int) *ValueIntSlice {
	key, err := dskey.FromParts("group", groupID, "meeting_mediafile_inherited_access_group_ids")
	if err != nil {
		return &ValueIntSlice{err: err}
	}

	return &ValueIntSlice{fetch: r, key: key}
}

func (r *Fetch) Group_MeetingUserIDs(groupID int) *ValueIntSlice {
	key, err := dskey.FromParts("group", groupID, "meeting_user_ids")
	if err != nil {
		return &ValueIntSlice{err: err}
	}

	return &ValueIntSlice{fetch: r, key: key}
}

func (r *Fetch) Group_Name(groupID int) *ValueString {
	key, err := dskey.FromParts("group", groupID, "name")
	if err != nil {
		return &ValueString{err: err}
	}

	return &ValueString{fetch: r, key: key, required: true}
}

func (r *Fetch) Group_Permissions(groupID int) *ValueStringSlice {
	key, err := dskey.FromParts("group", groupID, "permissions")
	if err != nil {
		return &ValueStringSlice{err: err}
	}

	return &ValueStringSlice{fetch: r, key: key}
}

func (r *Fetch) Group_PollIDs(groupID int) *ValueIntSlice {
	key, err := dskey.FromParts("group", groupID, "poll_ids")
	if err != nil {
		return &ValueIntSlice{err: err}
	}

	return &ValueIntSlice{fetch: r, key: key}
}

func (r *Fetch) Group_ReadChatGroupIDs(groupID int) *ValueIntSlice {
	key, err := dskey.FromParts("group", groupID, "read_chat_group_ids")
	if err != nil {
		return &ValueIntSlice{err: err}
	}

	return &ValueIntSlice{fetch: r, key: key}
}

func (r *Fetch) Group_ReadCommentSectionIDs(groupID int) *ValueIntSlice {
	key, err := dskey.FromParts("group", groupID, "read_comment_section_ids")
	if err != nil {
		return &ValueIntSlice{err: err}
	}

	return &ValueIntSlice{fetch: r, key: key}
}

func (r *Fetch) Group_UsedAsAssignmentPollDefaultID(groupID int) *ValueMaybeInt {
	key, err := dskey.FromParts("group", groupID, "used_as_assignment_poll_default_id")
	if err != nil {
		return &ValueMaybeInt{err: err}
	}

	return &ValueMaybeInt{fetch: r, key: key}
}

func (r *Fetch) Group_UsedAsMotionPollDefaultID(groupID int) *ValueMaybeInt {
	key, err := dskey.FromParts("group", groupID, "used_as_motion_poll_default_id")
	if err != nil {
		return &ValueMaybeInt{err: err}
	}

	return &ValueMaybeInt{fetch: r, key: key}
}

func (r *Fetch) Group_UsedAsPollDefaultID(groupID int) *ValueMaybeInt {
	key, err := dskey.FromParts("group", groupID, "used_as_poll_default_id")
	if err != nil {
		return &ValueMaybeInt{err: err}
	}

	return &ValueMaybeInt{fetch: r, key: key}
}

func (r *Fetch) Group_UsedAsTopicPollDefaultID(groupID int) *ValueMaybeInt {
	key, err := dskey.FromParts("group", groupID, "used_as_topic_poll_default_id")
	if err != nil {
		return &ValueMaybeInt{err: err}
	}

	return &ValueMaybeInt{fetch: r, key: key}
}

func (r *Fetch) Group_Weight(groupID int) *ValueInt {
	key, err := dskey.FromParts("group", groupID, "weight")
	if err != nil {
		return &ValueInt{err: err}
	}

	return &ValueInt{fetch: r, key: key}
}

func (r *Fetch) Group_WriteChatGroupIDs(groupID int) *ValueIntSlice {
	key, err := dskey.FromParts("group", groupID, "write_chat_group_ids")
	if err != nil {
		return &ValueIntSlice{err: err}
	}

	return &ValueIntSlice{fetch: r, key: key}
}

func (r *Fetch) Group_WriteCommentSectionIDs(groupID int) *ValueIntSlice {
	key, err := dskey.FromParts("group", groupID, "write_comment_section_ids")
	if err != nil {
		return &ValueIntSlice{err: err}
	}

	return &ValueIntSlice{fetch: r, key: key}
}

func (r *Fetch) ImportPreview_Created(importPreviewID int) *ValueInt {
	key, err := dskey.FromParts("import_preview", importPreviewID, "created")
	if err != nil {
		return &ValueInt{err: err}
	}

	return &ValueInt{fetch: r, key: key, required: true}
}

func (r *Fetch) ImportPreview_ID(importPreviewID int) *ValueInt {
	key, err := dskey.FromParts("import_preview", importPreviewID, "id")
	if err != nil {
		return &ValueInt{err: err}
	}

	return &ValueInt{fetch: r, key: key}
}

func (r *Fetch) ImportPreview_Name(importPreviewID int) *ValueString {
	key, err := dskey.FromParts("import_preview", importPreviewID, "name")
	if err != nil {
		return &ValueString{err: err}
	}

	return &ValueString{fetch: r, key: key, required: true}
}

func (r *Fetch) ImportPreview_Result(importPreviewID int) *ValueJSON {
	key, err := dskey.FromParts("import_preview", importPreviewID, "result")
	if err != nil {
		return &ValueJSON{err: err}
	}

	return &ValueJSON{fetch: r, key: key}
}

func (r *Fetch) ImportPreview_State(importPreviewID int) *ValueString {
	key, err := dskey.FromParts("import_preview", importPreviewID, "state")
	if err != nil {
		return &ValueString{err: err}
	}

	return &ValueString{fetch: r, key: key, required: true}
}

func (r *Fetch) ListOfSpeakers_Closed(listOfSpeakersID int) *ValueBool {
	key, err := dskey.FromParts("list_of_speakers", listOfSpeakersID, "closed")
	if err != nil {
		return &ValueBool{err: err}
	}

	return &ValueBool{fetch: r, key: key}
}

func (r *Fetch) ListOfSpeakers_ContentObjectID(listOfSpeakersID int) *ValueString {
	key, err := dskey.FromParts("list_of_speakers", listOfSpeakersID, "content_object_id")
	if err != nil {
		return &ValueString{err: err}
	}

	return &ValueString{fetch: r, key: key, required: true}
}

func (r *Fetch) ListOfSpeakers_ID(listOfSpeakersID int) *ValueInt {
	key, err := dskey.FromParts("list_of_speakers", listOfSpeakersID, "id")
	if err != nil {
		return &ValueInt{err: err}
	}

	return &ValueInt{fetch: r, key: key}
}

func (r *Fetch) ListOfSpeakers_MeetingID(listOfSpeakersID int) *ValueInt {
	key, err := dskey.FromParts("list_of_speakers", listOfSpeakersID, "meeting_id")
	if err != nil {
		return &ValueInt{err: err}
	}

	return &ValueInt{fetch: r, key: key, required: true}
}

func (r *Fetch) ListOfSpeakers_ProjectionIDs(listOfSpeakersID int) *ValueIntSlice {
	key, err := dskey.FromParts("list_of_speakers", listOfSpeakersID, "projection_ids")
	if err != nil {
		return &ValueIntSlice{err: err}
	}

	return &ValueIntSlice{fetch: r, key: key}
}

func (r *Fetch) ListOfSpeakers_SequentialNumber(listOfSpeakersID int) *ValueInt {
	key, err := dskey.FromParts("list_of_speakers", listOfSpeakersID, "sequential_number")
	if err != nil {
		return &ValueInt{err: err}
	}

	return &ValueInt{fetch: r, key: key, required: true}
}

func (r *Fetch) ListOfSpeakers_SpeakerIDs(listOfSpeakersID int) *ValueIntSlice {
	key, err := dskey.FromParts("list_of_speakers", listOfSpeakersID, "speaker_ids")
	if err != nil {
		return &ValueIntSlice{err: err}
	}

	return &ValueIntSlice{fetch: r, key: key}
}

func (r *Fetch) ListOfSpeakers_StructureLevelListOfSpeakersIDs(listOfSpeakersID int) *ValueIntSlice {
	key, err := dskey.FromParts("list_of_speakers", listOfSpeakersID, "structure_level_list_of_speakers_ids")
	if err != nil {
		return &ValueIntSlice{err: err}
	}

	return &ValueIntSlice{fetch: r, key: key}
}

func (r *Fetch) Mediafile_ChildIDs(mediafileID int) *ValueIntSlice {
	key, err := dskey.FromParts("mediafile", mediafileID, "child_ids")
	if err != nil {
		return &ValueIntSlice{err: err}
	}

	return &ValueIntSlice{fetch: r, key: key}
}

func (r *Fetch) Mediafile_CreateTimestamp(mediafileID int) *ValueInt {
	key, err := dskey.FromParts("mediafile", mediafileID, "create_timestamp")
	if err != nil {
		return &ValueInt{err: err}
	}

	return &ValueInt{fetch: r, key: key}
}

func (r *Fetch) Mediafile_Filename(mediafileID int) *ValueString {
	key, err := dskey.FromParts("mediafile", mediafileID, "filename")
	if err != nil {
		return &ValueString{err: err}
	}

	return &ValueString{fetch: r, key: key}
}

func (r *Fetch) Mediafile_Filesize(mediafileID int) *ValueInt {
	key, err := dskey.FromParts("mediafile", mediafileID, "filesize")
	if err != nil {
		return &ValueInt{err: err}
	}

	return &ValueInt{fetch: r, key: key}
}

func (r *Fetch) Mediafile_ID(mediafileID int) *ValueInt {
	key, err := dskey.FromParts("mediafile", mediafileID, "id")
	if err != nil {
		return &ValueInt{err: err}
	}

	return &ValueInt{fetch: r, key: key}
}

func (r *Fetch) Mediafile_IsDirectory(mediafileID int) *ValueBool {
	key, err := dskey.FromParts("mediafile", mediafileID, "is_directory")
	if err != nil {
		return &ValueBool{err: err}
	}

	return &ValueBool{fetch: r, key: key}
}

func (r *Fetch) Mediafile_MeetingMediafileIDs(mediafileID int) *ValueIntSlice {
	key, err := dskey.FromParts("mediafile", mediafileID, "meeting_mediafile_ids")
	if err != nil {
		return &ValueIntSlice{err: err}
	}

	return &ValueIntSlice{fetch: r, key: key}
}

func (r *Fetch) Mediafile_Mimetype(mediafileID int) *ValueString {
	key, err := dskey.FromParts("mediafile", mediafileID, "mimetype")
	if err != nil {
		return &ValueString{err: err}
	}

	return &ValueString{fetch: r, key: key}
}

func (r *Fetch) Mediafile_OwnerID(mediafileID int) *ValueString {
	key, err := dskey.FromParts("mediafile", mediafileID, "owner_id")
	if err != nil {
		return &ValueString{err: err}
	}

	return &ValueString{fetch: r, key: key, required: true}
}

func (r *Fetch) Mediafile_ParentID(mediafileID int) *ValueMaybeInt {
	key, err := dskey.FromParts("mediafile", mediafileID, "parent_id")
	if err != nil {
		return &ValueMaybeInt{err: err}
	}

	return &ValueMaybeInt{fetch: r, key: key}
}

func (r *Fetch) Mediafile_PdfInformation(mediafileID int) *ValueJSON {
	key, err := dskey.FromParts("mediafile", mediafileID, "pdf_information")
	if err != nil {
		return &ValueJSON{err: err}
	}

	return &ValueJSON{fetch: r, key: key}
}

func (r *Fetch) Mediafile_PublishedToMeetingsInOrganizationID(mediafileID int) *ValueMaybeInt {
	key, err := dskey.FromParts("mediafile", mediafileID, "published_to_meetings_in_organization_id")
	if err != nil {
		return &ValueMaybeInt{err: err}
	}

	return &ValueMaybeInt{fetch: r, key: key}
}

func (r *Fetch) Mediafile_Title(mediafileID int) *ValueString {
	key, err := dskey.FromParts("mediafile", mediafileID, "title")
	if err != nil {
		return &ValueString{err: err}
	}

	return &ValueString{fetch: r, key: key}
}

func (r *Fetch) Mediafile_Token(mediafileID int) *ValueString {
	key, err := dskey.FromParts("mediafile", mediafileID, "token")
	if err != nil {
		return &ValueString{err: err}
	}

	return &ValueString{fetch: r, key: key}
}

func (r *Fetch) MeetingMediafile_AccessGroupIDs(meetingMediafileID int) *ValueIntSlice {
	key, err := dskey.FromParts("meeting_mediafile", meetingMediafileID, "access_group_ids")
	if err != nil {
		return &ValueIntSlice{err: err}
	}

	return &ValueIntSlice{fetch: r, key: key}
}

func (r *Fetch) MeetingMediafile_AttachmentIDs(meetingMediafileID int) *ValueStringSlice {
	key, err := dskey.FromParts("meeting_mediafile", meetingMediafileID, "attachment_ids")
	if err != nil {
		return &ValueStringSlice{err: err}
	}

	return &ValueStringSlice{fetch: r, key: key}
}

func (r *Fetch) MeetingMediafile_ID(meetingMediafileID int) *ValueInt {
	key, err := dskey.FromParts("meeting_mediafile", meetingMediafileID, "id")
	if err != nil {
		return &ValueInt{err: err}
	}

	return &ValueInt{fetch: r, key: key}
}

func (r *Fetch) MeetingMediafile_InheritedAccessGroupIDs(meetingMediafileID int) *ValueIntSlice {
	key, err := dskey.FromParts("meeting_mediafile", meetingMediafileID, "inherited_access_group_ids")
	if err != nil {
		return &ValueIntSlice{err: err}
	}

	return &ValueIntSlice{fetch: r, key: key}
}

func (r *Fetch) MeetingMediafile_IsPublic(meetingMediafileID int) *ValueBool {
	key, err := dskey.FromParts("meeting_mediafile", meetingMediafileID, "is_public")
	if err != nil {
		return &ValueBool{err: err}
	}

	return &ValueBool{fetch: r, key: key, required: true}
}

func (r *Fetch) MeetingMediafile_ListOfSpeakersID(meetingMediafileID int) *ValueMaybeInt {
	key, err := dskey.FromParts("meeting_mediafile", meetingMediafileID, "list_of_speakers_id")
<<<<<<< HEAD
	if err != nil {
		return &ValueMaybeInt{err: err}
	}

	return &ValueMaybeInt{fetch: r, key: key}
}

func (r *Fetch) MeetingMediafile_MediafileID(meetingMediafileID int) *ValueInt {
	key, err := dskey.FromParts("meeting_mediafile", meetingMediafileID, "mediafile_id")
	if err != nil {
		return &ValueInt{err: err}
	}

	return &ValueInt{fetch: r, key: key, required: true}
}

func (r *Fetch) MeetingMediafile_MeetingID(meetingMediafileID int) *ValueInt {
	key, err := dskey.FromParts("meeting_mediafile", meetingMediafileID, "meeting_id")
	if err != nil {
		return &ValueInt{err: err}
	}

	return &ValueInt{fetch: r, key: key, required: true}
}

func (r *Fetch) MeetingMediafile_ProjectionIDs(meetingMediafileID int) *ValueIntSlice {
	key, err := dskey.FromParts("meeting_mediafile", meetingMediafileID, "projection_ids")
	if err != nil {
		return &ValueIntSlice{err: err}
	}

	return &ValueIntSlice{fetch: r, key: key}
}

func (r *Fetch) MeetingMediafile_UsedAsFontBoldInMeetingID(meetingMediafileID int) *ValueMaybeInt {
	key, err := dskey.FromParts("meeting_mediafile", meetingMediafileID, "used_as_font_bold_in_meeting_id")
=======
>>>>>>> 4c1b9cf7
	if err != nil {
		return &ValueMaybeInt{err: err}
	}

	return &ValueMaybeInt{fetch: r, key: key}
}

<<<<<<< HEAD
func (r *Fetch) MeetingMediafile_UsedAsFontBoldItalicInMeetingID(meetingMediafileID int) *ValueMaybeInt {
	key, err := dskey.FromParts("meeting_mediafile", meetingMediafileID, "used_as_font_bold_italic_in_meeting_id")
=======
func (r *Fetch) MeetingMediafile_MediafileID(meetingMediafileID int) *ValueInt {
	key, err := dskey.FromParts("meeting_mediafile", meetingMediafileID, "mediafile_id")
	if err != nil {
		return &ValueInt{err: err}
	}

	return &ValueInt{fetch: r, key: key, required: true}
}

func (r *Fetch) MeetingMediafile_MeetingID(meetingMediafileID int) *ValueInt {
	key, err := dskey.FromParts("meeting_mediafile", meetingMediafileID, "meeting_id")
	if err != nil {
		return &ValueInt{err: err}
	}

	return &ValueInt{fetch: r, key: key, required: true}
}

func (r *Fetch) MeetingMediafile_ProjectionIDs(meetingMediafileID int) *ValueIntSlice {
	key, err := dskey.FromParts("meeting_mediafile", meetingMediafileID, "projection_ids")
	if err != nil {
		return &ValueIntSlice{err: err}
	}

	return &ValueIntSlice{fetch: r, key: key}
}

func (r *Fetch) MeetingMediafile_UsedAsFontBoldInMeetingID(meetingMediafileID int) *ValueMaybeInt {
	key, err := dskey.FromParts("meeting_mediafile", meetingMediafileID, "used_as_font_bold_in_meeting_id")
>>>>>>> 4c1b9cf7
	if err != nil {
		return &ValueMaybeInt{err: err}
	}

	return &ValueMaybeInt{fetch: r, key: key}
}

<<<<<<< HEAD
func (r *Fetch) MeetingMediafile_UsedAsFontChyronSpeakerNameInMeetingID(meetingMediafileID int) *ValueMaybeInt {
	key, err := dskey.FromParts("meeting_mediafile", meetingMediafileID, "used_as_font_chyron_speaker_name_in_meeting_id")
=======
func (r *Fetch) MeetingMediafile_UsedAsFontBoldItalicInMeetingID(meetingMediafileID int) *ValueMaybeInt {
	key, err := dskey.FromParts("meeting_mediafile", meetingMediafileID, "used_as_font_bold_italic_in_meeting_id")
>>>>>>> 4c1b9cf7
	if err != nil {
		return &ValueMaybeInt{err: err}
	}

	return &ValueMaybeInt{fetch: r, key: key}
}

<<<<<<< HEAD
func (r *Fetch) MeetingMediafile_UsedAsFontItalicInMeetingID(meetingMediafileID int) *ValueMaybeInt {
	key, err := dskey.FromParts("meeting_mediafile", meetingMediafileID, "used_as_font_italic_in_meeting_id")
=======
func (r *Fetch) MeetingMediafile_UsedAsFontChyronSpeakerNameInMeetingID(meetingMediafileID int) *ValueMaybeInt {
	key, err := dskey.FromParts("meeting_mediafile", meetingMediafileID, "used_as_font_chyron_speaker_name_in_meeting_id")
>>>>>>> 4c1b9cf7
	if err != nil {
		return &ValueMaybeInt{err: err}
	}

	return &ValueMaybeInt{fetch: r, key: key}
}

<<<<<<< HEAD
func (r *Fetch) MeetingMediafile_UsedAsFontMonospaceInMeetingID(meetingMediafileID int) *ValueMaybeInt {
	key, err := dskey.FromParts("meeting_mediafile", meetingMediafileID, "used_as_font_monospace_in_meeting_id")
=======
func (r *Fetch) MeetingMediafile_UsedAsFontItalicInMeetingID(meetingMediafileID int) *ValueMaybeInt {
	key, err := dskey.FromParts("meeting_mediafile", meetingMediafileID, "used_as_font_italic_in_meeting_id")
>>>>>>> 4c1b9cf7
	if err != nil {
		return &ValueMaybeInt{err: err}
	}

	return &ValueMaybeInt{fetch: r, key: key}
}

<<<<<<< HEAD
func (r *Fetch) MeetingMediafile_UsedAsFontProjectorH1InMeetingID(meetingMediafileID int) *ValueMaybeInt {
	key, err := dskey.FromParts("meeting_mediafile", meetingMediafileID, "used_as_font_projector_h1_in_meeting_id")
=======
func (r *Fetch) MeetingMediafile_UsedAsFontMonospaceInMeetingID(meetingMediafileID int) *ValueMaybeInt {
	key, err := dskey.FromParts("meeting_mediafile", meetingMediafileID, "used_as_font_monospace_in_meeting_id")
>>>>>>> 4c1b9cf7
	if err != nil {
		return &ValueMaybeInt{err: err}
	}

	return &ValueMaybeInt{fetch: r, key: key}
}

<<<<<<< HEAD
func (r *Fetch) MeetingMediafile_UsedAsFontProjectorH2InMeetingID(meetingMediafileID int) *ValueMaybeInt {
	key, err := dskey.FromParts("meeting_mediafile", meetingMediafileID, "used_as_font_projector_h2_in_meeting_id")
=======
func (r *Fetch) MeetingMediafile_UsedAsFontProjectorH1InMeetingID(meetingMediafileID int) *ValueMaybeInt {
	key, err := dskey.FromParts("meeting_mediafile", meetingMediafileID, "used_as_font_projector_h1_in_meeting_id")
>>>>>>> 4c1b9cf7
	if err != nil {
		return &ValueMaybeInt{err: err}
	}

	return &ValueMaybeInt{fetch: r, key: key}
}

<<<<<<< HEAD
func (r *Fetch) MeetingMediafile_UsedAsFontRegularInMeetingID(meetingMediafileID int) *ValueMaybeInt {
	key, err := dskey.FromParts("meeting_mediafile", meetingMediafileID, "used_as_font_regular_in_meeting_id")
=======
func (r *Fetch) MeetingMediafile_UsedAsFontProjectorH2InMeetingID(meetingMediafileID int) *ValueMaybeInt {
	key, err := dskey.FromParts("meeting_mediafile", meetingMediafileID, "used_as_font_projector_h2_in_meeting_id")
>>>>>>> 4c1b9cf7
	if err != nil {
		return &ValueMaybeInt{err: err}
	}

	return &ValueMaybeInt{fetch: r, key: key}
}

<<<<<<< HEAD
func (r *Fetch) MeetingMediafile_UsedAsLogoPdfBallotPaperInMeetingID(meetingMediafileID int) *ValueMaybeInt {
	key, err := dskey.FromParts("meeting_mediafile", meetingMediafileID, "used_as_logo_pdf_ballot_paper_in_meeting_id")
=======
func (r *Fetch) MeetingMediafile_UsedAsFontRegularInMeetingID(meetingMediafileID int) *ValueMaybeInt {
	key, err := dskey.FromParts("meeting_mediafile", meetingMediafileID, "used_as_font_regular_in_meeting_id")
>>>>>>> 4c1b9cf7
	if err != nil {
		return &ValueMaybeInt{err: err}
	}

	return &ValueMaybeInt{fetch: r, key: key}
}

<<<<<<< HEAD
func (r *Fetch) MeetingMediafile_UsedAsLogoPdfFooterLInMeetingID(meetingMediafileID int) *ValueMaybeInt {
	key, err := dskey.FromParts("meeting_mediafile", meetingMediafileID, "used_as_logo_pdf_footer_l_in_meeting_id")
=======
func (r *Fetch) MeetingMediafile_UsedAsLogoPdfBallotPaperInMeetingID(meetingMediafileID int) *ValueMaybeInt {
	key, err := dskey.FromParts("meeting_mediafile", meetingMediafileID, "used_as_logo_pdf_ballot_paper_in_meeting_id")
>>>>>>> 4c1b9cf7
	if err != nil {
		return &ValueMaybeInt{err: err}
	}

	return &ValueMaybeInt{fetch: r, key: key}
}

<<<<<<< HEAD
func (r *Fetch) MeetingMediafile_UsedAsLogoPdfFooterRInMeetingID(meetingMediafileID int) *ValueMaybeInt {
	key, err := dskey.FromParts("meeting_mediafile", meetingMediafileID, "used_as_logo_pdf_footer_r_in_meeting_id")
=======
func (r *Fetch) MeetingMediafile_UsedAsLogoPdfFooterLInMeetingID(meetingMediafileID int) *ValueMaybeInt {
	key, err := dskey.FromParts("meeting_mediafile", meetingMediafileID, "used_as_logo_pdf_footer_l_in_meeting_id")
>>>>>>> 4c1b9cf7
	if err != nil {
		return &ValueMaybeInt{err: err}
	}

	return &ValueMaybeInt{fetch: r, key: key}
}

<<<<<<< HEAD
func (r *Fetch) MeetingMediafile_UsedAsLogoPdfHeaderLInMeetingID(meetingMediafileID int) *ValueMaybeInt {
	key, err := dskey.FromParts("meeting_mediafile", meetingMediafileID, "used_as_logo_pdf_header_l_in_meeting_id")
=======
func (r *Fetch) MeetingMediafile_UsedAsLogoPdfFooterRInMeetingID(meetingMediafileID int) *ValueMaybeInt {
	key, err := dskey.FromParts("meeting_mediafile", meetingMediafileID, "used_as_logo_pdf_footer_r_in_meeting_id")
>>>>>>> 4c1b9cf7
	if err != nil {
		return &ValueMaybeInt{err: err}
	}

	return &ValueMaybeInt{fetch: r, key: key}
}

<<<<<<< HEAD
func (r *Fetch) MeetingMediafile_UsedAsLogoPdfHeaderRInMeetingID(meetingMediafileID int) *ValueMaybeInt {
	key, err := dskey.FromParts("meeting_mediafile", meetingMediafileID, "used_as_logo_pdf_header_r_in_meeting_id")
=======
func (r *Fetch) MeetingMediafile_UsedAsLogoPdfHeaderLInMeetingID(meetingMediafileID int) *ValueMaybeInt {
	key, err := dskey.FromParts("meeting_mediafile", meetingMediafileID, "used_as_logo_pdf_header_l_in_meeting_id")
>>>>>>> 4c1b9cf7
	if err != nil {
		return &ValueMaybeInt{err: err}
	}

	return &ValueMaybeInt{fetch: r, key: key}
}

<<<<<<< HEAD
func (r *Fetch) MeetingMediafile_UsedAsLogoProjectorHeaderInMeetingID(meetingMediafileID int) *ValueMaybeInt {
	key, err := dskey.FromParts("meeting_mediafile", meetingMediafileID, "used_as_logo_projector_header_in_meeting_id")
=======
func (r *Fetch) MeetingMediafile_UsedAsLogoPdfHeaderRInMeetingID(meetingMediafileID int) *ValueMaybeInt {
	key, err := dskey.FromParts("meeting_mediafile", meetingMediafileID, "used_as_logo_pdf_header_r_in_meeting_id")
>>>>>>> 4c1b9cf7
	if err != nil {
		return &ValueMaybeInt{err: err}
	}

	return &ValueMaybeInt{fetch: r, key: key}
}

<<<<<<< HEAD
func (r *Fetch) MeetingMediafile_UsedAsLogoProjectorMainInMeetingID(meetingMediafileID int) *ValueMaybeInt {
	key, err := dskey.FromParts("meeting_mediafile", meetingMediafileID, "used_as_logo_projector_main_in_meeting_id")
=======
func (r *Fetch) MeetingMediafile_UsedAsLogoProjectorHeaderInMeetingID(meetingMediafileID int) *ValueMaybeInt {
	key, err := dskey.FromParts("meeting_mediafile", meetingMediafileID, "used_as_logo_projector_header_in_meeting_id")
>>>>>>> 4c1b9cf7
	if err != nil {
		return &ValueMaybeInt{err: err}
	}

	return &ValueMaybeInt{fetch: r, key: key}
}

<<<<<<< HEAD
=======
func (r *Fetch) MeetingMediafile_UsedAsLogoProjectorMainInMeetingID(meetingMediafileID int) *ValueMaybeInt {
	key, err := dskey.FromParts("meeting_mediafile", meetingMediafileID, "used_as_logo_projector_main_in_meeting_id")
	if err != nil {
		return &ValueMaybeInt{err: err}
	}

	return &ValueMaybeInt{fetch: r, key: key}
}

>>>>>>> 4c1b9cf7
func (r *Fetch) MeetingMediafile_UsedAsLogoWebHeaderInMeetingID(meetingMediafileID int) *ValueMaybeInt {
	key, err := dskey.FromParts("meeting_mediafile", meetingMediafileID, "used_as_logo_web_header_in_meeting_id")
	if err != nil {
		return &ValueMaybeInt{err: err}
	}

	return &ValueMaybeInt{fetch: r, key: key}
}

func (r *Fetch) MeetingUser_AboutMe(meetingUserID int) *ValueString {
	key, err := dskey.FromParts("meeting_user", meetingUserID, "about_me")
	if err != nil {
		return &ValueString{err: err}
	}

	return &ValueString{fetch: r, key: key}
}

func (r *Fetch) MeetingUser_AssignmentCandidateIDs(meetingUserID int) *ValueIntSlice {
	key, err := dskey.FromParts("meeting_user", meetingUserID, "assignment_candidate_ids")
	if err != nil {
		return &ValueIntSlice{err: err}
	}

	return &ValueIntSlice{fetch: r, key: key}
}

func (r *Fetch) MeetingUser_ChatMessageIDs(meetingUserID int) *ValueIntSlice {
	key, err := dskey.FromParts("meeting_user", meetingUserID, "chat_message_ids")
	if err != nil {
		return &ValueIntSlice{err: err}
	}

	return &ValueIntSlice{fetch: r, key: key}
}

func (r *Fetch) MeetingUser_Comment(meetingUserID int) *ValueString {
	key, err := dskey.FromParts("meeting_user", meetingUserID, "comment")
	if err != nil {
		return &ValueString{err: err}
	}

	return &ValueString{fetch: r, key: key}
}

func (r *Fetch) MeetingUser_GroupIDs(meetingUserID int) *ValueIntSlice {
	key, err := dskey.FromParts("meeting_user", meetingUserID, "group_ids")
	if err != nil {
		return &ValueIntSlice{err: err}
	}

	return &ValueIntSlice{fetch: r, key: key}
}

func (r *Fetch) MeetingUser_ID(meetingUserID int) *ValueInt {
	key, err := dskey.FromParts("meeting_user", meetingUserID, "id")
	if err != nil {
		return &ValueInt{err: err}
	}

	return &ValueInt{fetch: r, key: key, required: true}
}

func (r *Fetch) MeetingUser_LockedOut(meetingUserID int) *ValueBool {
	key, err := dskey.FromParts("meeting_user", meetingUserID, "locked_out")
	if err != nil {
		return &ValueBool{err: err}
	}

	return &ValueBool{fetch: r, key: key}
}

func (r *Fetch) MeetingUser_MeetingID(meetingUserID int) *ValueInt {
	key, err := dskey.FromParts("meeting_user", meetingUserID, "meeting_id")
	if err != nil {
		return &ValueInt{err: err}
	}

	return &ValueInt{fetch: r, key: key, required: true}
}

func (r *Fetch) MeetingUser_MotionEditorIDs(meetingUserID int) *ValueIntSlice {
	key, err := dskey.FromParts("meeting_user", meetingUserID, "motion_editor_ids")
	if err != nil {
		return &ValueIntSlice{err: err}
	}

	return &ValueIntSlice{fetch: r, key: key}
}

func (r *Fetch) MeetingUser_MotionSubmitterIDs(meetingUserID int) *ValueIntSlice {
	key, err := dskey.FromParts("meeting_user", meetingUserID, "motion_submitter_ids")
	if err != nil {
		return &ValueIntSlice{err: err}
	}

	return &ValueIntSlice{fetch: r, key: key}
}

func (r *Fetch) MeetingUser_MotionWorkingGroupSpeakerIDs(meetingUserID int) *ValueIntSlice {
	key, err := dskey.FromParts("meeting_user", meetingUserID, "motion_working_group_speaker_ids")
	if err != nil {
		return &ValueIntSlice{err: err}
	}

	return &ValueIntSlice{fetch: r, key: key}
}

func (r *Fetch) MeetingUser_Number(meetingUserID int) *ValueString {
	key, err := dskey.FromParts("meeting_user", meetingUserID, "number")
	if err != nil {
		return &ValueString{err: err}
	}

	return &ValueString{fetch: r, key: key}
}

func (r *Fetch) MeetingUser_PersonalNoteIDs(meetingUserID int) *ValueIntSlice {
	key, err := dskey.FromParts("meeting_user", meetingUserID, "personal_note_ids")
	if err != nil {
		return &ValueIntSlice{err: err}
	}

	return &ValueIntSlice{fetch: r, key: key}
}

func (r *Fetch) MeetingUser_SpeakerIDs(meetingUserID int) *ValueIntSlice {
	key, err := dskey.FromParts("meeting_user", meetingUserID, "speaker_ids")
	if err != nil {
		return &ValueIntSlice{err: err}
	}

	return &ValueIntSlice{fetch: r, key: key}
}

func (r *Fetch) MeetingUser_StructureLevelIDs(meetingUserID int) *ValueIntSlice {
	key, err := dskey.FromParts("meeting_user", meetingUserID, "structure_level_ids")
	if err != nil {
		return &ValueIntSlice{err: err}
	}

	return &ValueIntSlice{fetch: r, key: key}
}

func (r *Fetch) MeetingUser_SupportedMotionIDs(meetingUserID int) *ValueIntSlice {
	key, err := dskey.FromParts("meeting_user", meetingUserID, "supported_motion_ids")
	if err != nil {
		return &ValueIntSlice{err: err}
	}

	return &ValueIntSlice{fetch: r, key: key}
}

func (r *Fetch) MeetingUser_UserID(meetingUserID int) *ValueInt {
	key, err := dskey.FromParts("meeting_user", meetingUserID, "user_id")
	if err != nil {
		return &ValueInt{err: err}
	}

	return &ValueInt{fetch: r, key: key, required: true}
}

func (r *Fetch) MeetingUser_VoteDelegatedToID(meetingUserID int) *ValueMaybeInt {
	key, err := dskey.FromParts("meeting_user", meetingUserID, "vote_delegated_to_id")
	if err != nil {
		return &ValueMaybeInt{err: err}
	}

	return &ValueMaybeInt{fetch: r, key: key}
}

func (r *Fetch) MeetingUser_VoteDelegationsFromIDs(meetingUserID int) *ValueIntSlice {
	key, err := dskey.FromParts("meeting_user", meetingUserID, "vote_delegations_from_ids")
	if err != nil {
		return &ValueIntSlice{err: err}
	}

	return &ValueIntSlice{fetch: r, key: key}
}

func (r *Fetch) MeetingUser_VoteWeight(meetingUserID int) *ValueString {
	key, err := dskey.FromParts("meeting_user", meetingUserID, "vote_weight")
	if err != nil {
		return &ValueString{err: err}
	}

	return &ValueString{fetch: r, key: key}
}

func (r *Fetch) Meeting_AdminGroupID(meetingID int) *ValueMaybeInt {
	key, err := dskey.FromParts("meeting", meetingID, "admin_group_id")
	if err != nil {
		return &ValueMaybeInt{err: err}
	}

	return &ValueMaybeInt{fetch: r, key: key}
}

func (r *Fetch) Meeting_AgendaEnableNumbering(meetingID int) *ValueBool {
	key, err := dskey.FromParts("meeting", meetingID, "agenda_enable_numbering")
	if err != nil {
		return &ValueBool{err: err}
	}

	return &ValueBool{fetch: r, key: key}
}

func (r *Fetch) Meeting_AgendaItemCreation(meetingID int) *ValueString {
	key, err := dskey.FromParts("meeting", meetingID, "agenda_item_creation")
	if err != nil {
		return &ValueString{err: err}
	}

	return &ValueString{fetch: r, key: key}
}

func (r *Fetch) Meeting_AgendaItemIDs(meetingID int) *ValueIntSlice {
	key, err := dskey.FromParts("meeting", meetingID, "agenda_item_ids")
	if err != nil {
		return &ValueIntSlice{err: err}
	}

	return &ValueIntSlice{fetch: r, key: key}
}

func (r *Fetch) Meeting_AgendaNewItemsDefaultVisibility(meetingID int) *ValueString {
	key, err := dskey.FromParts("meeting", meetingID, "agenda_new_items_default_visibility")
	if err != nil {
		return &ValueString{err: err}
	}

	return &ValueString{fetch: r, key: key}
}

func (r *Fetch) Meeting_AgendaNumberPrefix(meetingID int) *ValueString {
	key, err := dskey.FromParts("meeting", meetingID, "agenda_number_prefix")
	if err != nil {
		return &ValueString{err: err}
	}

	return &ValueString{fetch: r, key: key}
}

func (r *Fetch) Meeting_AgendaNumeralSystem(meetingID int) *ValueString {
	key, err := dskey.FromParts("meeting", meetingID, "agenda_numeral_system")
	if err != nil {
		return &ValueString{err: err}
	}

	return &ValueString{fetch: r, key: key}
}

func (r *Fetch) Meeting_AgendaShowInternalItemsOnProjector(meetingID int) *ValueBool {
	key, err := dskey.FromParts("meeting", meetingID, "agenda_show_internal_items_on_projector")
	if err != nil {
		return &ValueBool{err: err}
	}

	return &ValueBool{fetch: r, key: key}
}

func (r *Fetch) Meeting_AgendaShowSubtitles(meetingID int) *ValueBool {
	key, err := dskey.FromParts("meeting", meetingID, "agenda_show_subtitles")
	if err != nil {
		return &ValueBool{err: err}
	}

	return &ValueBool{fetch: r, key: key}
}

func (r *Fetch) Meeting_AgendaShowTopicNavigationOnDetailView(meetingID int) *ValueBool {
	key, err := dskey.FromParts("meeting", meetingID, "agenda_show_topic_navigation_on_detail_view")
	if err != nil {
		return &ValueBool{err: err}
	}

	return &ValueBool{fetch: r, key: key}
}

func (r *Fetch) Meeting_AllProjectionIDs(meetingID int) *ValueIntSlice {
	key, err := dskey.FromParts("meeting", meetingID, "all_projection_ids")
	if err != nil {
		return &ValueIntSlice{err: err}
	}

	return &ValueIntSlice{fetch: r, key: key}
}

func (r *Fetch) Meeting_AnonymousGroupID(meetingID int) *ValueMaybeInt {
	key, err := dskey.FromParts("meeting", meetingID, "anonymous_group_id")
	if err != nil {
		return &ValueMaybeInt{err: err}
	}

	return &ValueMaybeInt{fetch: r, key: key}
}

func (r *Fetch) Meeting_ApplauseEnable(meetingID int) *ValueBool {
	key, err := dskey.FromParts("meeting", meetingID, "applause_enable")
	if err != nil {
		return &ValueBool{err: err}
	}

	return &ValueBool{fetch: r, key: key}
}

func (r *Fetch) Meeting_ApplauseMaxAmount(meetingID int) *ValueInt {
	key, err := dskey.FromParts("meeting", meetingID, "applause_max_amount")
	if err != nil {
		return &ValueInt{err: err}
	}

	return &ValueInt{fetch: r, key: key}
}

func (r *Fetch) Meeting_ApplauseMinAmount(meetingID int) *ValueInt {
	key, err := dskey.FromParts("meeting", meetingID, "applause_min_amount")
	if err != nil {
		return &ValueInt{err: err}
	}

	return &ValueInt{fetch: r, key: key}
}

func (r *Fetch) Meeting_ApplauseParticleImageUrl(meetingID int) *ValueString {
	key, err := dskey.FromParts("meeting", meetingID, "applause_particle_image_url")
	if err != nil {
		return &ValueString{err: err}
	}

	return &ValueString{fetch: r, key: key}
}

func (r *Fetch) Meeting_ApplauseShowLevel(meetingID int) *ValueBool {
	key, err := dskey.FromParts("meeting", meetingID, "applause_show_level")
	if err != nil {
		return &ValueBool{err: err}
	}

	return &ValueBool{fetch: r, key: key}
}

func (r *Fetch) Meeting_ApplauseTimeout(meetingID int) *ValueInt {
	key, err := dskey.FromParts("meeting", meetingID, "applause_timeout")
	if err != nil {
		return &ValueInt{err: err}
	}

	return &ValueInt{fetch: r, key: key}
}

func (r *Fetch) Meeting_ApplauseType(meetingID int) *ValueString {
	key, err := dskey.FromParts("meeting", meetingID, "applause_type")
	if err != nil {
		return &ValueString{err: err}
	}

	return &ValueString{fetch: r, key: key}
}

func (r *Fetch) Meeting_AssignmentCandidateIDs(meetingID int) *ValueIntSlice {
	key, err := dskey.FromParts("meeting", meetingID, "assignment_candidate_ids")
	if err != nil {
		return &ValueIntSlice{err: err}
	}

	return &ValueIntSlice{fetch: r, key: key}
}

func (r *Fetch) Meeting_AssignmentIDs(meetingID int) *ValueIntSlice {
	key, err := dskey.FromParts("meeting", meetingID, "assignment_ids")
	if err != nil {
		return &ValueIntSlice{err: err}
	}

	return &ValueIntSlice{fetch: r, key: key}
}

func (r *Fetch) Meeting_AssignmentPollAddCandidatesToListOfSpeakers(meetingID int) *ValueBool {
	key, err := dskey.FromParts("meeting", meetingID, "assignment_poll_add_candidates_to_list_of_speakers")
	if err != nil {
		return &ValueBool{err: err}
	}

	return &ValueBool{fetch: r, key: key}
}

func (r *Fetch) Meeting_AssignmentPollBallotPaperNumber(meetingID int) *ValueInt {
	key, err := dskey.FromParts("meeting", meetingID, "assignment_poll_ballot_paper_number")
	if err != nil {
		return &ValueInt{err: err}
	}

	return &ValueInt{fetch: r, key: key}
}

func (r *Fetch) Meeting_AssignmentPollBallotPaperSelection(meetingID int) *ValueString {
	key, err := dskey.FromParts("meeting", meetingID, "assignment_poll_ballot_paper_selection")
	if err != nil {
		return &ValueString{err: err}
	}

	return &ValueString{fetch: r, key: key}
}

func (r *Fetch) Meeting_AssignmentPollDefaultBackend(meetingID int) *ValueString {
	key, err := dskey.FromParts("meeting", meetingID, "assignment_poll_default_backend")
	if err != nil {
		return &ValueString{err: err}
	}

	return &ValueString{fetch: r, key: key}
}

func (r *Fetch) Meeting_AssignmentPollDefaultGroupIDs(meetingID int) *ValueIntSlice {
	key, err := dskey.FromParts("meeting", meetingID, "assignment_poll_default_group_ids")
	if err != nil {
		return &ValueIntSlice{err: err}
	}

	return &ValueIntSlice{fetch: r, key: key}
}

func (r *Fetch) Meeting_AssignmentPollDefaultMethod(meetingID int) *ValueString {
	key, err := dskey.FromParts("meeting", meetingID, "assignment_poll_default_method")
	if err != nil {
		return &ValueString{err: err}
	}

	return &ValueString{fetch: r, key: key}
}

func (r *Fetch) Meeting_AssignmentPollDefaultOnehundredPercentBase(meetingID int) *ValueString {
	key, err := dskey.FromParts("meeting", meetingID, "assignment_poll_default_onehundred_percent_base")
	if err != nil {
		return &ValueString{err: err}
	}

	return &ValueString{fetch: r, key: key}
}

func (r *Fetch) Meeting_AssignmentPollDefaultType(meetingID int) *ValueString {
	key, err := dskey.FromParts("meeting", meetingID, "assignment_poll_default_type")
	if err != nil {
		return &ValueString{err: err}
	}

	return &ValueString{fetch: r, key: key}
}

func (r *Fetch) Meeting_AssignmentPollEnableMaxVotesPerOption(meetingID int) *ValueBool {
	key, err := dskey.FromParts("meeting", meetingID, "assignment_poll_enable_max_votes_per_option")
	if err != nil {
		return &ValueBool{err: err}
	}

	return &ValueBool{fetch: r, key: key}
}

func (r *Fetch) Meeting_AssignmentPollSortPollResultByVotes(meetingID int) *ValueBool {
	key, err := dskey.FromParts("meeting", meetingID, "assignment_poll_sort_poll_result_by_votes")
	if err != nil {
		return &ValueBool{err: err}
	}

	return &ValueBool{fetch: r, key: key}
}

func (r *Fetch) Meeting_AssignmentsExportPreamble(meetingID int) *ValueString {
	key, err := dskey.FromParts("meeting", meetingID, "assignments_export_preamble")
	if err != nil {
		return &ValueString{err: err}
	}

	return &ValueString{fetch: r, key: key}
}

func (r *Fetch) Meeting_AssignmentsExportTitle(meetingID int) *ValueString {
	key, err := dskey.FromParts("meeting", meetingID, "assignments_export_title")
	if err != nil {
		return &ValueString{err: err}
	}

	return &ValueString{fetch: r, key: key}
}

func (r *Fetch) Meeting_ChatGroupIDs(meetingID int) *ValueIntSlice {
	key, err := dskey.FromParts("meeting", meetingID, "chat_group_ids")
	if err != nil {
		return &ValueIntSlice{err: err}
	}

	return &ValueIntSlice{fetch: r, key: key}
}

func (r *Fetch) Meeting_ChatMessageIDs(meetingID int) *ValueIntSlice {
	key, err := dskey.FromParts("meeting", meetingID, "chat_message_ids")
	if err != nil {
		return &ValueIntSlice{err: err}
	}

	return &ValueIntSlice{fetch: r, key: key}
}

func (r *Fetch) Meeting_CommitteeID(meetingID int) *ValueInt {
	key, err := dskey.FromParts("meeting", meetingID, "committee_id")
	if err != nil {
		return &ValueInt{err: err}
	}

	return &ValueInt{fetch: r, key: key, required: true}
}

func (r *Fetch) Meeting_ConferenceAutoConnect(meetingID int) *ValueBool {
	key, err := dskey.FromParts("meeting", meetingID, "conference_auto_connect")
	if err != nil {
		return &ValueBool{err: err}
	}

	return &ValueBool{fetch: r, key: key}
}

func (r *Fetch) Meeting_ConferenceAutoConnectNextSpeakers(meetingID int) *ValueInt {
	key, err := dskey.FromParts("meeting", meetingID, "conference_auto_connect_next_speakers")
	if err != nil {
		return &ValueInt{err: err}
	}

	return &ValueInt{fetch: r, key: key}
}

func (r *Fetch) Meeting_ConferenceEnableHelpdesk(meetingID int) *ValueBool {
	key, err := dskey.FromParts("meeting", meetingID, "conference_enable_helpdesk")
	if err != nil {
		return &ValueBool{err: err}
	}

	return &ValueBool{fetch: r, key: key}
}

func (r *Fetch) Meeting_ConferenceLosRestriction(meetingID int) *ValueBool {
	key, err := dskey.FromParts("meeting", meetingID, "conference_los_restriction")
	if err != nil {
		return &ValueBool{err: err}
	}

	return &ValueBool{fetch: r, key: key}
}

func (r *Fetch) Meeting_ConferenceOpenMicrophone(meetingID int) *ValueBool {
	key, err := dskey.FromParts("meeting", meetingID, "conference_open_microphone")
	if err != nil {
		return &ValueBool{err: err}
	}

	return &ValueBool{fetch: r, key: key}
}

func (r *Fetch) Meeting_ConferenceOpenVideo(meetingID int) *ValueBool {
	key, err := dskey.FromParts("meeting", meetingID, "conference_open_video")
	if err != nil {
		return &ValueBool{err: err}
	}

	return &ValueBool{fetch: r, key: key}
}

func (r *Fetch) Meeting_ConferenceShow(meetingID int) *ValueBool {
	key, err := dskey.FromParts("meeting", meetingID, "conference_show")
	if err != nil {
		return &ValueBool{err: err}
	}

	return &ValueBool{fetch: r, key: key}
}

func (r *Fetch) Meeting_ConferenceStreamPosterUrl(meetingID int) *ValueString {
	key, err := dskey.FromParts("meeting", meetingID, "conference_stream_poster_url")
	if err != nil {
		return &ValueString{err: err}
	}

	return &ValueString{fetch: r, key: key}
}

func (r *Fetch) Meeting_ConferenceStreamUrl(meetingID int) *ValueString {
	key, err := dskey.FromParts("meeting", meetingID, "conference_stream_url")
	if err != nil {
		return &ValueString{err: err}
	}

	return &ValueString{fetch: r, key: key}
}

func (r *Fetch) Meeting_CustomTranslations(meetingID int) *ValueJSON {
	key, err := dskey.FromParts("meeting", meetingID, "custom_translations")
	if err != nil {
		return &ValueJSON{err: err}
	}

	return &ValueJSON{fetch: r, key: key}
}

func (r *Fetch) Meeting_DefaultGroupID(meetingID int) *ValueInt {
	key, err := dskey.FromParts("meeting", meetingID, "default_group_id")
	if err != nil {
		return &ValueInt{err: err}
	}

	return &ValueInt{fetch: r, key: key, required: true}
}

func (r *Fetch) Meeting_DefaultMeetingForCommitteeID(meetingID int) *ValueMaybeInt {
	key, err := dskey.FromParts("meeting", meetingID, "default_meeting_for_committee_id")
	if err != nil {
		return &ValueMaybeInt{err: err}
	}

	return &ValueMaybeInt{fetch: r, key: key}
}

func (r *Fetch) Meeting_DefaultProjectorAgendaItemListIDs(meetingID int) *ValueIntSlice {
	key, err := dskey.FromParts("meeting", meetingID, "default_projector_agenda_item_list_ids")
	if err != nil {
		return &ValueIntSlice{err: err}
	}

	return &ValueIntSlice{fetch: r, key: key, required: true}
}

func (r *Fetch) Meeting_DefaultProjectorAmendmentIDs(meetingID int) *ValueIntSlice {
	key, err := dskey.FromParts("meeting", meetingID, "default_projector_amendment_ids")
	if err != nil {
		return &ValueIntSlice{err: err}
	}

	return &ValueIntSlice{fetch: r, key: key, required: true}
}

func (r *Fetch) Meeting_DefaultProjectorAssignmentIDs(meetingID int) *ValueIntSlice {
	key, err := dskey.FromParts("meeting", meetingID, "default_projector_assignment_ids")
	if err != nil {
		return &ValueIntSlice{err: err}
	}

	return &ValueIntSlice{fetch: r, key: key, required: true}
}

func (r *Fetch) Meeting_DefaultProjectorAssignmentPollIDs(meetingID int) *ValueIntSlice {
	key, err := dskey.FromParts("meeting", meetingID, "default_projector_assignment_poll_ids")
	if err != nil {
		return &ValueIntSlice{err: err}
	}

	return &ValueIntSlice{fetch: r, key: key, required: true}
}

func (r *Fetch) Meeting_DefaultProjectorCountdownIDs(meetingID int) *ValueIntSlice {
	key, err := dskey.FromParts("meeting", meetingID, "default_projector_countdown_ids")
	if err != nil {
		return &ValueIntSlice{err: err}
	}

	return &ValueIntSlice{fetch: r, key: key, required: true}
}

func (r *Fetch) Meeting_DefaultProjectorCurrentListOfSpeakersIDs(meetingID int) *ValueIntSlice {
	key, err := dskey.FromParts("meeting", meetingID, "default_projector_current_list_of_speakers_ids")
	if err != nil {
		return &ValueIntSlice{err: err}
	}

	return &ValueIntSlice{fetch: r, key: key, required: true}
}

func (r *Fetch) Meeting_DefaultProjectorListOfSpeakersIDs(meetingID int) *ValueIntSlice {
	key, err := dskey.FromParts("meeting", meetingID, "default_projector_list_of_speakers_ids")
	if err != nil {
		return &ValueIntSlice{err: err}
	}

	return &ValueIntSlice{fetch: r, key: key, required: true}
}

func (r *Fetch) Meeting_DefaultProjectorMediafileIDs(meetingID int) *ValueIntSlice {
	key, err := dskey.FromParts("meeting", meetingID, "default_projector_mediafile_ids")
	if err != nil {
		return &ValueIntSlice{err: err}
	}

	return &ValueIntSlice{fetch: r, key: key, required: true}
}

func (r *Fetch) Meeting_DefaultProjectorMessageIDs(meetingID int) *ValueIntSlice {
	key, err := dskey.FromParts("meeting", meetingID, "default_projector_message_ids")
	if err != nil {
		return &ValueIntSlice{err: err}
	}

	return &ValueIntSlice{fetch: r, key: key, required: true}
}

func (r *Fetch) Meeting_DefaultProjectorMotionBlockIDs(meetingID int) *ValueIntSlice {
	key, err := dskey.FromParts("meeting", meetingID, "default_projector_motion_block_ids")
	if err != nil {
		return &ValueIntSlice{err: err}
	}

	return &ValueIntSlice{fetch: r, key: key, required: true}
}

func (r *Fetch) Meeting_DefaultProjectorMotionIDs(meetingID int) *ValueIntSlice {
	key, err := dskey.FromParts("meeting", meetingID, "default_projector_motion_ids")
	if err != nil {
		return &ValueIntSlice{err: err}
	}

	return &ValueIntSlice{fetch: r, key: key, required: true}
}

func (r *Fetch) Meeting_DefaultProjectorMotionPollIDs(meetingID int) *ValueIntSlice {
	key, err := dskey.FromParts("meeting", meetingID, "default_projector_motion_poll_ids")
	if err != nil {
		return &ValueIntSlice{err: err}
	}

	return &ValueIntSlice{fetch: r, key: key, required: true}
}

func (r *Fetch) Meeting_DefaultProjectorPollIDs(meetingID int) *ValueIntSlice {
	key, err := dskey.FromParts("meeting", meetingID, "default_projector_poll_ids")
	if err != nil {
		return &ValueIntSlice{err: err}
	}

	return &ValueIntSlice{fetch: r, key: key, required: true}
}

func (r *Fetch) Meeting_DefaultProjectorTopicIDs(meetingID int) *ValueIntSlice {
	key, err := dskey.FromParts("meeting", meetingID, "default_projector_topic_ids")
	if err != nil {
		return &ValueIntSlice{err: err}
	}

	return &ValueIntSlice{fetch: r, key: key, required: true}
}

func (r *Fetch) Meeting_Description(meetingID int) *ValueString {
	key, err := dskey.FromParts("meeting", meetingID, "description")
	if err != nil {
		return &ValueString{err: err}
	}

	return &ValueString{fetch: r, key: key}
}

func (r *Fetch) Meeting_EnableAnonymous(meetingID int) *ValueBool {
	key, err := dskey.FromParts("meeting", meetingID, "enable_anonymous")
	if err != nil {
		return &ValueBool{err: err}
	}

	return &ValueBool{fetch: r, key: key}
}

func (r *Fetch) Meeting_EndTime(meetingID int) *ValueInt {
	key, err := dskey.FromParts("meeting", meetingID, "end_time")
	if err != nil {
		return &ValueInt{err: err}
	}

	return &ValueInt{fetch: r, key: key}
}

func (r *Fetch) Meeting_ExportCsvEncoding(meetingID int) *ValueString {
	key, err := dskey.FromParts("meeting", meetingID, "export_csv_encoding")
	if err != nil {
		return &ValueString{err: err}
	}

	return &ValueString{fetch: r, key: key}
}

func (r *Fetch) Meeting_ExportCsvSeparator(meetingID int) *ValueString {
	key, err := dskey.FromParts("meeting", meetingID, "export_csv_separator")
	if err != nil {
		return &ValueString{err: err}
	}

	return &ValueString{fetch: r, key: key}
}

func (r *Fetch) Meeting_ExportPdfFontsize(meetingID int) *ValueInt {
	key, err := dskey.FromParts("meeting", meetingID, "export_pdf_fontsize")
	if err != nil {
		return &ValueInt{err: err}
	}

	return &ValueInt{fetch: r, key: key}
}

func (r *Fetch) Meeting_ExportPdfLineHeight(meetingID int) *ValueFloat {
	key, err := dskey.FromParts("meeting", meetingID, "export_pdf_line_height")
	if err != nil {
		return &ValueFloat{err: err}
	}

	return &ValueFloat{fetch: r, key: key}
}

func (r *Fetch) Meeting_ExportPdfPageMarginBottom(meetingID int) *ValueInt {
	key, err := dskey.FromParts("meeting", meetingID, "export_pdf_page_margin_bottom")
	if err != nil {
		return &ValueInt{err: err}
	}

	return &ValueInt{fetch: r, key: key}
}

func (r *Fetch) Meeting_ExportPdfPageMarginLeft(meetingID int) *ValueInt {
	key, err := dskey.FromParts("meeting", meetingID, "export_pdf_page_margin_left")
	if err != nil {
		return &ValueInt{err: err}
	}

	return &ValueInt{fetch: r, key: key}
}

func (r *Fetch) Meeting_ExportPdfPageMarginRight(meetingID int) *ValueInt {
	key, err := dskey.FromParts("meeting", meetingID, "export_pdf_page_margin_right")
	if err != nil {
		return &ValueInt{err: err}
	}

	return &ValueInt{fetch: r, key: key}
}

func (r *Fetch) Meeting_ExportPdfPageMarginTop(meetingID int) *ValueInt {
	key, err := dskey.FromParts("meeting", meetingID, "export_pdf_page_margin_top")
	if err != nil {
		return &ValueInt{err: err}
	}

	return &ValueInt{fetch: r, key: key}
}

func (r *Fetch) Meeting_ExportPdfPagenumberAlignment(meetingID int) *ValueString {
	key, err := dskey.FromParts("meeting", meetingID, "export_pdf_pagenumber_alignment")
	if err != nil {
		return &ValueString{err: err}
	}

	return &ValueString{fetch: r, key: key}
}

func (r *Fetch) Meeting_ExportPdfPagesize(meetingID int) *ValueString {
	key, err := dskey.FromParts("meeting", meetingID, "export_pdf_pagesize")
	if err != nil {
		return &ValueString{err: err}
	}

	return &ValueString{fetch: r, key: key}
}

func (r *Fetch) Meeting_ExternalID(meetingID int) *ValueString {
	key, err := dskey.FromParts("meeting", meetingID, "external_id")
	if err != nil {
		return &ValueString{err: err}
	}

	return &ValueString{fetch: r, key: key}
}

func (r *Fetch) Meeting_FontBoldID(meetingID int) *ValueMaybeInt {
	key, err := dskey.FromParts("meeting", meetingID, "font_bold_id")
	if err != nil {
		return &ValueMaybeInt{err: err}
	}

	return &ValueMaybeInt{fetch: r, key: key}
}

func (r *Fetch) Meeting_FontBoldItalicID(meetingID int) *ValueMaybeInt {
	key, err := dskey.FromParts("meeting", meetingID, "font_bold_italic_id")
	if err != nil {
		return &ValueMaybeInt{err: err}
	}

	return &ValueMaybeInt{fetch: r, key: key}
}

func (r *Fetch) Meeting_FontChyronSpeakerNameID(meetingID int) *ValueMaybeInt {
	key, err := dskey.FromParts("meeting", meetingID, "font_chyron_speaker_name_id")
	if err != nil {
		return &ValueMaybeInt{err: err}
	}

	return &ValueMaybeInt{fetch: r, key: key}
}

func (r *Fetch) Meeting_FontItalicID(meetingID int) *ValueMaybeInt {
	key, err := dskey.FromParts("meeting", meetingID, "font_italic_id")
	if err != nil {
		return &ValueMaybeInt{err: err}
	}

	return &ValueMaybeInt{fetch: r, key: key}
}

func (r *Fetch) Meeting_FontMonospaceID(meetingID int) *ValueMaybeInt {
	key, err := dskey.FromParts("meeting", meetingID, "font_monospace_id")
	if err != nil {
		return &ValueMaybeInt{err: err}
	}

	return &ValueMaybeInt{fetch: r, key: key}
}

func (r *Fetch) Meeting_FontProjectorH1ID(meetingID int) *ValueMaybeInt {
	key, err := dskey.FromParts("meeting", meetingID, "font_projector_h1_id")
	if err != nil {
		return &ValueMaybeInt{err: err}
	}

	return &ValueMaybeInt{fetch: r, key: key}
}

func (r *Fetch) Meeting_FontProjectorH2ID(meetingID int) *ValueMaybeInt {
	key, err := dskey.FromParts("meeting", meetingID, "font_projector_h2_id")
	if err != nil {
		return &ValueMaybeInt{err: err}
	}

	return &ValueMaybeInt{fetch: r, key: key}
}

func (r *Fetch) Meeting_FontRegularID(meetingID int) *ValueMaybeInt {
	key, err := dskey.FromParts("meeting", meetingID, "font_regular_id")
	if err != nil {
		return &ValueMaybeInt{err: err}
	}

	return &ValueMaybeInt{fetch: r, key: key}
}

func (r *Fetch) Meeting_ForwardedMotionIDs(meetingID int) *ValueIntSlice {
	key, err := dskey.FromParts("meeting", meetingID, "forwarded_motion_ids")
	if err != nil {
		return &ValueIntSlice{err: err}
	}

	return &ValueIntSlice{fetch: r, key: key}
}

func (r *Fetch) Meeting_GroupIDs(meetingID int) *ValueIntSlice {
	key, err := dskey.FromParts("meeting", meetingID, "group_ids")
	if err != nil {
		return &ValueIntSlice{err: err}
	}

	return &ValueIntSlice{fetch: r, key: key}
}

func (r *Fetch) Meeting_ID(meetingID int) *ValueInt {
	key, err := dskey.FromParts("meeting", meetingID, "id")
	if err != nil {
		return &ValueInt{err: err}
	}

	return &ValueInt{fetch: r, key: key}
}

func (r *Fetch) Meeting_ImportedAt(meetingID int) *ValueInt {
	key, err := dskey.FromParts("meeting", meetingID, "imported_at")
	if err != nil {
		return &ValueInt{err: err}
	}

	return &ValueInt{fetch: r, key: key}
}

func (r *Fetch) Meeting_IsActiveInOrganizationID(meetingID int) *ValueMaybeInt {
	key, err := dskey.FromParts("meeting", meetingID, "is_active_in_organization_id")
	if err != nil {
		return &ValueMaybeInt{err: err}
	}

	return &ValueMaybeInt{fetch: r, key: key}
}

func (r *Fetch) Meeting_IsArchivedInOrganizationID(meetingID int) *ValueMaybeInt {
	key, err := dskey.FromParts("meeting", meetingID, "is_archived_in_organization_id")
	if err != nil {
		return &ValueMaybeInt{err: err}
	}

	return &ValueMaybeInt{fetch: r, key: key}
}

func (r *Fetch) Meeting_JitsiDomain(meetingID int) *ValueString {
	key, err := dskey.FromParts("meeting", meetingID, "jitsi_domain")
	if err != nil {
		return &ValueString{err: err}
	}

	return &ValueString{fetch: r, key: key}
}

func (r *Fetch) Meeting_JitsiRoomName(meetingID int) *ValueString {
	key, err := dskey.FromParts("meeting", meetingID, "jitsi_room_name")
	if err != nil {
		return &ValueString{err: err}
	}

	return &ValueString{fetch: r, key: key}
}

func (r *Fetch) Meeting_JitsiRoomPassword(meetingID int) *ValueString {
	key, err := dskey.FromParts("meeting", meetingID, "jitsi_room_password")
	if err != nil {
		return &ValueString{err: err}
	}

	return &ValueString{fetch: r, key: key}
}

func (r *Fetch) Meeting_Language(meetingID int) *ValueString {
	key, err := dskey.FromParts("meeting", meetingID, "language")
	if err != nil {
		return &ValueString{err: err}
	}

	return &ValueString{fetch: r, key: key, required: true}
}

func (r *Fetch) Meeting_ListOfSpeakersAllowMultipleSpeakers(meetingID int) *ValueBool {
	key, err := dskey.FromParts("meeting", meetingID, "list_of_speakers_allow_multiple_speakers")
	if err != nil {
		return &ValueBool{err: err}
	}

	return &ValueBool{fetch: r, key: key}
}

func (r *Fetch) Meeting_ListOfSpeakersAmountLastOnProjector(meetingID int) *ValueInt {
	key, err := dskey.FromParts("meeting", meetingID, "list_of_speakers_amount_last_on_projector")
	if err != nil {
		return &ValueInt{err: err}
	}

	return &ValueInt{fetch: r, key: key}
}

func (r *Fetch) Meeting_ListOfSpeakersAmountNextOnProjector(meetingID int) *ValueInt {
	key, err := dskey.FromParts("meeting", meetingID, "list_of_speakers_amount_next_on_projector")
	if err != nil {
		return &ValueInt{err: err}
	}

	return &ValueInt{fetch: r, key: key}
}

func (r *Fetch) Meeting_ListOfSpeakersCanCreatePointOfOrderForOthers(meetingID int) *ValueBool {
	key, err := dskey.FromParts("meeting", meetingID, "list_of_speakers_can_create_point_of_order_for_others")
	if err != nil {
		return &ValueBool{err: err}
	}

	return &ValueBool{fetch: r, key: key}
}

func (r *Fetch) Meeting_ListOfSpeakersCanSetContributionSelf(meetingID int) *ValueBool {
	key, err := dskey.FromParts("meeting", meetingID, "list_of_speakers_can_set_contribution_self")
	if err != nil {
		return &ValueBool{err: err}
	}

	return &ValueBool{fetch: r, key: key}
}

func (r *Fetch) Meeting_ListOfSpeakersClosingDisablesPointOfOrder(meetingID int) *ValueBool {
	key, err := dskey.FromParts("meeting", meetingID, "list_of_speakers_closing_disables_point_of_order")
	if err != nil {
		return &ValueBool{err: err}
	}

	return &ValueBool{fetch: r, key: key}
}

func (r *Fetch) Meeting_ListOfSpeakersCountdownID(meetingID int) *ValueMaybeInt {
	key, err := dskey.FromParts("meeting", meetingID, "list_of_speakers_countdown_id")
	if err != nil {
		return &ValueMaybeInt{err: err}
	}

	return &ValueMaybeInt{fetch: r, key: key}
}

func (r *Fetch) Meeting_ListOfSpeakersCoupleCountdown(meetingID int) *ValueBool {
	key, err := dskey.FromParts("meeting", meetingID, "list_of_speakers_couple_countdown")
	if err != nil {
		return &ValueBool{err: err}
	}

	return &ValueBool{fetch: r, key: key}
}

func (r *Fetch) Meeting_ListOfSpeakersDefaultStructureLevelTime(meetingID int) *ValueInt {
	key, err := dskey.FromParts("meeting", meetingID, "list_of_speakers_default_structure_level_time")
	if err != nil {
		return &ValueInt{err: err}
	}

	return &ValueInt{fetch: r, key: key}
}

func (r *Fetch) Meeting_ListOfSpeakersEnableInterposedQuestion(meetingID int) *ValueBool {
	key, err := dskey.FromParts("meeting", meetingID, "list_of_speakers_enable_interposed_question")
	if err != nil {
		return &ValueBool{err: err}
	}

	return &ValueBool{fetch: r, key: key}
}

func (r *Fetch) Meeting_ListOfSpeakersEnablePointOfOrderCategories(meetingID int) *ValueBool {
	key, err := dskey.FromParts("meeting", meetingID, "list_of_speakers_enable_point_of_order_categories")
	if err != nil {
		return &ValueBool{err: err}
	}

	return &ValueBool{fetch: r, key: key}
}

func (r *Fetch) Meeting_ListOfSpeakersEnablePointOfOrderSpeakers(meetingID int) *ValueBool {
	key, err := dskey.FromParts("meeting", meetingID, "list_of_speakers_enable_point_of_order_speakers")
	if err != nil {
		return &ValueBool{err: err}
	}

	return &ValueBool{fetch: r, key: key}
}

func (r *Fetch) Meeting_ListOfSpeakersEnableProContraSpeech(meetingID int) *ValueBool {
	key, err := dskey.FromParts("meeting", meetingID, "list_of_speakers_enable_pro_contra_speech")
	if err != nil {
		return &ValueBool{err: err}
	}

	return &ValueBool{fetch: r, key: key}
}

func (r *Fetch) Meeting_ListOfSpeakersHideContributionCount(meetingID int) *ValueBool {
	key, err := dskey.FromParts("meeting", meetingID, "list_of_speakers_hide_contribution_count")
	if err != nil {
		return &ValueBool{err: err}
	}

	return &ValueBool{fetch: r, key: key}
}

func (r *Fetch) Meeting_ListOfSpeakersIDs(meetingID int) *ValueIntSlice {
	key, err := dskey.FromParts("meeting", meetingID, "list_of_speakers_ids")
	if err != nil {
		return &ValueIntSlice{err: err}
	}

	return &ValueIntSlice{fetch: r, key: key}
}

func (r *Fetch) Meeting_ListOfSpeakersInitiallyClosed(meetingID int) *ValueBool {
	key, err := dskey.FromParts("meeting", meetingID, "list_of_speakers_initially_closed")
	if err != nil {
		return &ValueBool{err: err}
	}

	return &ValueBool{fetch: r, key: key}
}

func (r *Fetch) Meeting_ListOfSpeakersInterventionTime(meetingID int) *ValueInt {
	key, err := dskey.FromParts("meeting", meetingID, "list_of_speakers_intervention_time")
	if err != nil {
		return &ValueInt{err: err}
	}

	return &ValueInt{fetch: r, key: key}
}

func (r *Fetch) Meeting_ListOfSpeakersPresentUsersOnly(meetingID int) *ValueBool {
	key, err := dskey.FromParts("meeting", meetingID, "list_of_speakers_present_users_only")
	if err != nil {
		return &ValueBool{err: err}
	}

	return &ValueBool{fetch: r, key: key}
}

func (r *Fetch) Meeting_ListOfSpeakersShowAmountOfSpeakersOnSlide(meetingID int) *ValueBool {
	key, err := dskey.FromParts("meeting", meetingID, "list_of_speakers_show_amount_of_speakers_on_slide")
	if err != nil {
		return &ValueBool{err: err}
	}

	return &ValueBool{fetch: r, key: key}
}

func (r *Fetch) Meeting_ListOfSpeakersShowFirstContribution(meetingID int) *ValueBool {
	key, err := dskey.FromParts("meeting", meetingID, "list_of_speakers_show_first_contribution")
	if err != nil {
		return &ValueBool{err: err}
	}

	return &ValueBool{fetch: r, key: key}
}

func (r *Fetch) Meeting_ListOfSpeakersSpeakerNoteForEveryone(meetingID int) *ValueBool {
	key, err := dskey.FromParts("meeting", meetingID, "list_of_speakers_speaker_note_for_everyone")
	if err != nil {
		return &ValueBool{err: err}
	}

	return &ValueBool{fetch: r, key: key}
}

func (r *Fetch) Meeting_Location(meetingID int) *ValueString {
	key, err := dskey.FromParts("meeting", meetingID, "location")
	if err != nil {
		return &ValueString{err: err}
	}

	return &ValueString{fetch: r, key: key}
}

func (r *Fetch) Meeting_LockedFromInside(meetingID int) *ValueBool {
	key, err := dskey.FromParts("meeting", meetingID, "locked_from_inside")
	if err != nil {
		return &ValueBool{err: err}
	}

	return &ValueBool{fetch: r, key: key}
}

func (r *Fetch) Meeting_LogoPdfBallotPaperID(meetingID int) *ValueMaybeInt {
	key, err := dskey.FromParts("meeting", meetingID, "logo_pdf_ballot_paper_id")
	if err != nil {
		return &ValueMaybeInt{err: err}
	}

	return &ValueMaybeInt{fetch: r, key: key}
}

func (r *Fetch) Meeting_LogoPdfFooterLID(meetingID int) *ValueMaybeInt {
	key, err := dskey.FromParts("meeting", meetingID, "logo_pdf_footer_l_id")
	if err != nil {
		return &ValueMaybeInt{err: err}
	}

	return &ValueMaybeInt{fetch: r, key: key}
}

func (r *Fetch) Meeting_LogoPdfFooterRID(meetingID int) *ValueMaybeInt {
	key, err := dskey.FromParts("meeting", meetingID, "logo_pdf_footer_r_id")
	if err != nil {
		return &ValueMaybeInt{err: err}
	}

	return &ValueMaybeInt{fetch: r, key: key}
}

func (r *Fetch) Meeting_LogoPdfHeaderLID(meetingID int) *ValueMaybeInt {
	key, err := dskey.FromParts("meeting", meetingID, "logo_pdf_header_l_id")
	if err != nil {
		return &ValueMaybeInt{err: err}
	}

	return &ValueMaybeInt{fetch: r, key: key}
}

func (r *Fetch) Meeting_LogoPdfHeaderRID(meetingID int) *ValueMaybeInt {
	key, err := dskey.FromParts("meeting", meetingID, "logo_pdf_header_r_id")
	if err != nil {
		return &ValueMaybeInt{err: err}
	}

	return &ValueMaybeInt{fetch: r, key: key}
}

func (r *Fetch) Meeting_LogoProjectorHeaderID(meetingID int) *ValueMaybeInt {
	key, err := dskey.FromParts("meeting", meetingID, "logo_projector_header_id")
	if err != nil {
		return &ValueMaybeInt{err: err}
	}

	return &ValueMaybeInt{fetch: r, key: key}
}

func (r *Fetch) Meeting_LogoProjectorMainID(meetingID int) *ValueMaybeInt {
	key, err := dskey.FromParts("meeting", meetingID, "logo_projector_main_id")
	if err != nil {
		return &ValueMaybeInt{err: err}
	}

	return &ValueMaybeInt{fetch: r, key: key}
}

func (r *Fetch) Meeting_LogoWebHeaderID(meetingID int) *ValueMaybeInt {
	key, err := dskey.FromParts("meeting", meetingID, "logo_web_header_id")
	if err != nil {
		return &ValueMaybeInt{err: err}
	}

	return &ValueMaybeInt{fetch: r, key: key}
}

func (r *Fetch) Meeting_MediafileIDs(meetingID int) *ValueIntSlice {
	key, err := dskey.FromParts("meeting", meetingID, "mediafile_ids")
	if err != nil {
		return &ValueIntSlice{err: err}
	}

	return &ValueIntSlice{fetch: r, key: key}
}

func (r *Fetch) Meeting_MeetingMediafileIDs(meetingID int) *ValueIntSlice {
	key, err := dskey.FromParts("meeting", meetingID, "meeting_mediafile_ids")
	if err != nil {
		return &ValueIntSlice{err: err}
	}

	return &ValueIntSlice{fetch: r, key: key}
}

func (r *Fetch) Meeting_MeetingUserIDs(meetingID int) *ValueIntSlice {
	key, err := dskey.FromParts("meeting", meetingID, "meeting_user_ids")
	if err != nil {
		return &ValueIntSlice{err: err}
	}

	return &ValueIntSlice{fetch: r, key: key}
}

func (r *Fetch) Meeting_MotionBlockIDs(meetingID int) *ValueIntSlice {
	key, err := dskey.FromParts("meeting", meetingID, "motion_block_ids")
	if err != nil {
		return &ValueIntSlice{err: err}
	}

	return &ValueIntSlice{fetch: r, key: key}
}

func (r *Fetch) Meeting_MotionCategoryIDs(meetingID int) *ValueIntSlice {
	key, err := dskey.FromParts("meeting", meetingID, "motion_category_ids")
	if err != nil {
		return &ValueIntSlice{err: err}
	}

	return &ValueIntSlice{fetch: r, key: key}
}

func (r *Fetch) Meeting_MotionChangeRecommendationIDs(meetingID int) *ValueIntSlice {
	key, err := dskey.FromParts("meeting", meetingID, "motion_change_recommendation_ids")
	if err != nil {
		return &ValueIntSlice{err: err}
	}

	return &ValueIntSlice{fetch: r, key: key}
}

func (r *Fetch) Meeting_MotionCommentIDs(meetingID int) *ValueIntSlice {
	key, err := dskey.FromParts("meeting", meetingID, "motion_comment_ids")
	if err != nil {
		return &ValueIntSlice{err: err}
	}

	return &ValueIntSlice{fetch: r, key: key}
}

func (r *Fetch) Meeting_MotionCommentSectionIDs(meetingID int) *ValueIntSlice {
	key, err := dskey.FromParts("meeting", meetingID, "motion_comment_section_ids")
	if err != nil {
		return &ValueIntSlice{err: err}
	}

	return &ValueIntSlice{fetch: r, key: key}
}

func (r *Fetch) Meeting_MotionEditorIDs(meetingID int) *ValueIntSlice {
	key, err := dskey.FromParts("meeting", meetingID, "motion_editor_ids")
	if err != nil {
		return &ValueIntSlice{err: err}
	}

	return &ValueIntSlice{fetch: r, key: key}
}

func (r *Fetch) Meeting_MotionIDs(meetingID int) *ValueIntSlice {
	key, err := dskey.FromParts("meeting", meetingID, "motion_ids")
	if err != nil {
		return &ValueIntSlice{err: err}
	}

	return &ValueIntSlice{fetch: r, key: key}
}

func (r *Fetch) Meeting_MotionPollBallotPaperNumber(meetingID int) *ValueInt {
	key, err := dskey.FromParts("meeting", meetingID, "motion_poll_ballot_paper_number")
	if err != nil {
		return &ValueInt{err: err}
	}

	return &ValueInt{fetch: r, key: key}
}

func (r *Fetch) Meeting_MotionPollBallotPaperSelection(meetingID int) *ValueString {
	key, err := dskey.FromParts("meeting", meetingID, "motion_poll_ballot_paper_selection")
	if err != nil {
		return &ValueString{err: err}
	}

	return &ValueString{fetch: r, key: key}
}

func (r *Fetch) Meeting_MotionPollDefaultBackend(meetingID int) *ValueString {
	key, err := dskey.FromParts("meeting", meetingID, "motion_poll_default_backend")
	if err != nil {
		return &ValueString{err: err}
	}

	return &ValueString{fetch: r, key: key}
}

func (r *Fetch) Meeting_MotionPollDefaultGroupIDs(meetingID int) *ValueIntSlice {
	key, err := dskey.FromParts("meeting", meetingID, "motion_poll_default_group_ids")
	if err != nil {
		return &ValueIntSlice{err: err}
	}

	return &ValueIntSlice{fetch: r, key: key}
}

func (r *Fetch) Meeting_MotionPollDefaultMethod(meetingID int) *ValueString {
	key, err := dskey.FromParts("meeting", meetingID, "motion_poll_default_method")
	if err != nil {
		return &ValueString{err: err}
	}

	return &ValueString{fetch: r, key: key}
}

func (r *Fetch) Meeting_MotionPollDefaultOnehundredPercentBase(meetingID int) *ValueString {
	key, err := dskey.FromParts("meeting", meetingID, "motion_poll_default_onehundred_percent_base")
	if err != nil {
		return &ValueString{err: err}
	}

	return &ValueString{fetch: r, key: key}
}

func (r *Fetch) Meeting_MotionPollDefaultType(meetingID int) *ValueString {
	key, err := dskey.FromParts("meeting", meetingID, "motion_poll_default_type")
	if err != nil {
		return &ValueString{err: err}
	}

	return &ValueString{fetch: r, key: key}
}

func (r *Fetch) Meeting_MotionStateIDs(meetingID int) *ValueIntSlice {
	key, err := dskey.FromParts("meeting", meetingID, "motion_state_ids")
	if err != nil {
		return &ValueIntSlice{err: err}
	}

	return &ValueIntSlice{fetch: r, key: key}
}

func (r *Fetch) Meeting_MotionStatuteParagraphIDs(meetingID int) *ValueIntSlice {
	key, err := dskey.FromParts("meeting", meetingID, "motion_statute_paragraph_ids")
	if err != nil {
		return &ValueIntSlice{err: err}
	}

	return &ValueIntSlice{fetch: r, key: key}
}

func (r *Fetch) Meeting_MotionSubmitterIDs(meetingID int) *ValueIntSlice {
	key, err := dskey.FromParts("meeting", meetingID, "motion_submitter_ids")
	if err != nil {
		return &ValueIntSlice{err: err}
	}

	return &ValueIntSlice{fetch: r, key: key}
}

func (r *Fetch) Meeting_MotionWorkflowIDs(meetingID int) *ValueIntSlice {
	key, err := dskey.FromParts("meeting", meetingID, "motion_workflow_ids")
	if err != nil {
		return &ValueIntSlice{err: err}
	}

	return &ValueIntSlice{fetch: r, key: key}
}

func (r *Fetch) Meeting_MotionWorkingGroupSpeakerIDs(meetingID int) *ValueIntSlice {
	key, err := dskey.FromParts("meeting", meetingID, "motion_working_group_speaker_ids")
	if err != nil {
		return &ValueIntSlice{err: err}
	}

	return &ValueIntSlice{fetch: r, key: key}
}

func (r *Fetch) Meeting_MotionsAmendmentsEnabled(meetingID int) *ValueBool {
	key, err := dskey.FromParts("meeting", meetingID, "motions_amendments_enabled")
	if err != nil {
		return &ValueBool{err: err}
	}

	return &ValueBool{fetch: r, key: key}
}

func (r *Fetch) Meeting_MotionsAmendmentsInMainList(meetingID int) *ValueBool {
	key, err := dskey.FromParts("meeting", meetingID, "motions_amendments_in_main_list")
	if err != nil {
		return &ValueBool{err: err}
	}

	return &ValueBool{fetch: r, key: key}
}

func (r *Fetch) Meeting_MotionsAmendmentsMultipleParagraphs(meetingID int) *ValueBool {
	key, err := dskey.FromParts("meeting", meetingID, "motions_amendments_multiple_paragraphs")
	if err != nil {
		return &ValueBool{err: err}
	}

	return &ValueBool{fetch: r, key: key}
}

func (r *Fetch) Meeting_MotionsAmendmentsOfAmendments(meetingID int) *ValueBool {
	key, err := dskey.FromParts("meeting", meetingID, "motions_amendments_of_amendments")
	if err != nil {
		return &ValueBool{err: err}
	}

	return &ValueBool{fetch: r, key: key}
}

func (r *Fetch) Meeting_MotionsAmendmentsPrefix(meetingID int) *ValueString {
	key, err := dskey.FromParts("meeting", meetingID, "motions_amendments_prefix")
	if err != nil {
		return &ValueString{err: err}
	}

	return &ValueString{fetch: r, key: key}
}

func (r *Fetch) Meeting_MotionsAmendmentsTextMode(meetingID int) *ValueString {
	key, err := dskey.FromParts("meeting", meetingID, "motions_amendments_text_mode")
	if err != nil {
		return &ValueString{err: err}
	}

	return &ValueString{fetch: r, key: key}
}

func (r *Fetch) Meeting_MotionsBlockSlideColumns(meetingID int) *ValueInt {
	key, err := dskey.FromParts("meeting", meetingID, "motions_block_slide_columns")
	if err != nil {
		return &ValueInt{err: err}
	}

	return &ValueInt{fetch: r, key: key}
}

func (r *Fetch) Meeting_MotionsDefaultAmendmentWorkflowID(meetingID int) *ValueInt {
	key, err := dskey.FromParts("meeting", meetingID, "motions_default_amendment_workflow_id")
	if err != nil {
		return &ValueInt{err: err}
	}

	return &ValueInt{fetch: r, key: key, required: true}
}

func (r *Fetch) Meeting_MotionsDefaultLineNumbering(meetingID int) *ValueString {
	key, err := dskey.FromParts("meeting", meetingID, "motions_default_line_numbering")
	if err != nil {
		return &ValueString{err: err}
	}

	return &ValueString{fetch: r, key: key}
}

func (r *Fetch) Meeting_MotionsDefaultSorting(meetingID int) *ValueString {
	key, err := dskey.FromParts("meeting", meetingID, "motions_default_sorting")
	if err != nil {
		return &ValueString{err: err}
	}

	return &ValueString{fetch: r, key: key}
}

func (r *Fetch) Meeting_MotionsDefaultStatuteAmendmentWorkflowID(meetingID int) *ValueInt {
	key, err := dskey.FromParts("meeting", meetingID, "motions_default_statute_amendment_workflow_id")
	if err != nil {
		return &ValueInt{err: err}
	}

	return &ValueInt{fetch: r, key: key, required: true}
}

func (r *Fetch) Meeting_MotionsDefaultWorkflowID(meetingID int) *ValueInt {
	key, err := dskey.FromParts("meeting", meetingID, "motions_default_workflow_id")
	if err != nil {
		return &ValueInt{err: err}
	}

	return &ValueInt{fetch: r, key: key, required: true}
}

func (r *Fetch) Meeting_MotionsEnableEditor(meetingID int) *ValueBool {
	key, err := dskey.FromParts("meeting", meetingID, "motions_enable_editor")
	if err != nil {
		return &ValueBool{err: err}
	}

	return &ValueBool{fetch: r, key: key}
}

func (r *Fetch) Meeting_MotionsEnableReasonOnProjector(meetingID int) *ValueBool {
	key, err := dskey.FromParts("meeting", meetingID, "motions_enable_reason_on_projector")
	if err != nil {
		return &ValueBool{err: err}
	}

	return &ValueBool{fetch: r, key: key}
}

func (r *Fetch) Meeting_MotionsEnableRecommendationOnProjector(meetingID int) *ValueBool {
	key, err := dskey.FromParts("meeting", meetingID, "motions_enable_recommendation_on_projector")
	if err != nil {
		return &ValueBool{err: err}
	}

	return &ValueBool{fetch: r, key: key}
}

func (r *Fetch) Meeting_MotionsEnableSideboxOnProjector(meetingID int) *ValueBool {
	key, err := dskey.FromParts("meeting", meetingID, "motions_enable_sidebox_on_projector")
	if err != nil {
		return &ValueBool{err: err}
	}

	return &ValueBool{fetch: r, key: key}
}

func (r *Fetch) Meeting_MotionsEnableTextOnProjector(meetingID int) *ValueBool {
	key, err := dskey.FromParts("meeting", meetingID, "motions_enable_text_on_projector")
	if err != nil {
		return &ValueBool{err: err}
	}

	return &ValueBool{fetch: r, key: key}
}

func (r *Fetch) Meeting_MotionsEnableWorkingGroupSpeaker(meetingID int) *ValueBool {
	key, err := dskey.FromParts("meeting", meetingID, "motions_enable_working_group_speaker")
	if err != nil {
		return &ValueBool{err: err}
	}

	return &ValueBool{fetch: r, key: key}
}

func (r *Fetch) Meeting_MotionsExportFollowRecommendation(meetingID int) *ValueBool {
	key, err := dskey.FromParts("meeting", meetingID, "motions_export_follow_recommendation")
	if err != nil {
		return &ValueBool{err: err}
	}

	return &ValueBool{fetch: r, key: key}
}

func (r *Fetch) Meeting_MotionsExportPreamble(meetingID int) *ValueString {
	key, err := dskey.FromParts("meeting", meetingID, "motions_export_preamble")
	if err != nil {
		return &ValueString{err: err}
	}

	return &ValueString{fetch: r, key: key}
}

func (r *Fetch) Meeting_MotionsExportSubmitterRecommendation(meetingID int) *ValueBool {
	key, err := dskey.FromParts("meeting", meetingID, "motions_export_submitter_recommendation")
	if err != nil {
		return &ValueBool{err: err}
	}

	return &ValueBool{fetch: r, key: key}
}

func (r *Fetch) Meeting_MotionsExportTitle(meetingID int) *ValueString {
	key, err := dskey.FromParts("meeting", meetingID, "motions_export_title")
	if err != nil {
		return &ValueString{err: err}
	}

	return &ValueString{fetch: r, key: key}
}

func (r *Fetch) Meeting_MotionsHideMetadataBackground(meetingID int) *ValueBool {
	key, err := dskey.FromParts("meeting", meetingID, "motions_hide_metadata_background")
	if err != nil {
		return &ValueBool{err: err}
	}

	return &ValueBool{fetch: r, key: key}
}

func (r *Fetch) Meeting_MotionsLineLength(meetingID int) *ValueInt {
	key, err := dskey.FromParts("meeting", meetingID, "motions_line_length")
	if err != nil {
		return &ValueInt{err: err}
	}

	return &ValueInt{fetch: r, key: key}
}

func (r *Fetch) Meeting_MotionsNumberMinDigits(meetingID int) *ValueInt {
	key, err := dskey.FromParts("meeting", meetingID, "motions_number_min_digits")
	if err != nil {
		return &ValueInt{err: err}
	}

	return &ValueInt{fetch: r, key: key}
}

func (r *Fetch) Meeting_MotionsNumberType(meetingID int) *ValueString {
	key, err := dskey.FromParts("meeting", meetingID, "motions_number_type")
	if err != nil {
		return &ValueString{err: err}
	}

	return &ValueString{fetch: r, key: key}
}

func (r *Fetch) Meeting_MotionsNumberWithBlank(meetingID int) *ValueBool {
	key, err := dskey.FromParts("meeting", meetingID, "motions_number_with_blank")
	if err != nil {
		return &ValueBool{err: err}
	}

	return &ValueBool{fetch: r, key: key}
}

func (r *Fetch) Meeting_MotionsPreamble(meetingID int) *ValueString {
	key, err := dskey.FromParts("meeting", meetingID, "motions_preamble")
	if err != nil {
		return &ValueString{err: err}
	}

	return &ValueString{fetch: r, key: key}
}

func (r *Fetch) Meeting_MotionsReasonRequired(meetingID int) *ValueBool {
	key, err := dskey.FromParts("meeting", meetingID, "motions_reason_required")
	if err != nil {
		return &ValueBool{err: err}
	}

	return &ValueBool{fetch: r, key: key}
}

func (r *Fetch) Meeting_MotionsRecommendationTextMode(meetingID int) *ValueString {
	key, err := dskey.FromParts("meeting", meetingID, "motions_recommendation_text_mode")
	if err != nil {
		return &ValueString{err: err}
	}

	return &ValueString{fetch: r, key: key}
}

func (r *Fetch) Meeting_MotionsRecommendationsBy(meetingID int) *ValueString {
	key, err := dskey.FromParts("meeting", meetingID, "motions_recommendations_by")
	if err != nil {
		return &ValueString{err: err}
	}

	return &ValueString{fetch: r, key: key}
}

func (r *Fetch) Meeting_MotionsShowReferringMotions(meetingID int) *ValueBool {
	key, err := dskey.FromParts("meeting", meetingID, "motions_show_referring_motions")
	if err != nil {
		return &ValueBool{err: err}
	}

	return &ValueBool{fetch: r, key: key}
}

func (r *Fetch) Meeting_MotionsShowSequentialNumber(meetingID int) *ValueBool {
	key, err := dskey.FromParts("meeting", meetingID, "motions_show_sequential_number")
	if err != nil {
		return &ValueBool{err: err}
	}

	return &ValueBool{fetch: r, key: key}
}

func (r *Fetch) Meeting_MotionsStatuteRecommendationsBy(meetingID int) *ValueString {
	key, err := dskey.FromParts("meeting", meetingID, "motions_statute_recommendations_by")
	if err != nil {
		return &ValueString{err: err}
	}

	return &ValueString{fetch: r, key: key}
}

func (r *Fetch) Meeting_MotionsStatutesEnabled(meetingID int) *ValueBool {
	key, err := dskey.FromParts("meeting", meetingID, "motions_statutes_enabled")
	if err != nil {
		return &ValueBool{err: err}
	}

	return &ValueBool{fetch: r, key: key}
}

func (r *Fetch) Meeting_MotionsSupportersMinAmount(meetingID int) *ValueInt {
	key, err := dskey.FromParts("meeting", meetingID, "motions_supporters_min_amount")
	if err != nil {
		return &ValueInt{err: err}
	}

	return &ValueInt{fetch: r, key: key}
}

func (r *Fetch) Meeting_Name(meetingID int) *ValueString {
	key, err := dskey.FromParts("meeting", meetingID, "name")
	if err != nil {
		return &ValueString{err: err}
	}

	return &ValueString{fetch: r, key: key, required: true}
}

func (r *Fetch) Meeting_OptionIDs(meetingID int) *ValueIntSlice {
	key, err := dskey.FromParts("meeting", meetingID, "option_ids")
	if err != nil {
		return &ValueIntSlice{err: err}
	}

	return &ValueIntSlice{fetch: r, key: key}
}

func (r *Fetch) Meeting_OrganizationTagIDs(meetingID int) *ValueIntSlice {
	key, err := dskey.FromParts("meeting", meetingID, "organization_tag_ids")
	if err != nil {
		return &ValueIntSlice{err: err}
	}

	return &ValueIntSlice{fetch: r, key: key}
}

func (r *Fetch) Meeting_PersonalNoteIDs(meetingID int) *ValueIntSlice {
	key, err := dskey.FromParts("meeting", meetingID, "personal_note_ids")
	if err != nil {
		return &ValueIntSlice{err: err}
	}

	return &ValueIntSlice{fetch: r, key: key}
}

func (r *Fetch) Meeting_PointOfOrderCategoryIDs(meetingID int) *ValueIntSlice {
	key, err := dskey.FromParts("meeting", meetingID, "point_of_order_category_ids")
	if err != nil {
		return &ValueIntSlice{err: err}
	}

	return &ValueIntSlice{fetch: r, key: key}
}

func (r *Fetch) Meeting_PollBallotPaperNumber(meetingID int) *ValueInt {
	key, err := dskey.FromParts("meeting", meetingID, "poll_ballot_paper_number")
	if err != nil {
		return &ValueInt{err: err}
	}

	return &ValueInt{fetch: r, key: key}
}

func (r *Fetch) Meeting_PollBallotPaperSelection(meetingID int) *ValueString {
	key, err := dskey.FromParts("meeting", meetingID, "poll_ballot_paper_selection")
	if err != nil {
		return &ValueString{err: err}
	}

	return &ValueString{fetch: r, key: key}
}

func (r *Fetch) Meeting_PollCandidateIDs(meetingID int) *ValueIntSlice {
	key, err := dskey.FromParts("meeting", meetingID, "poll_candidate_ids")
	if err != nil {
		return &ValueIntSlice{err: err}
	}

	return &ValueIntSlice{fetch: r, key: key}
}

func (r *Fetch) Meeting_PollCandidateListIDs(meetingID int) *ValueIntSlice {
	key, err := dskey.FromParts("meeting", meetingID, "poll_candidate_list_ids")
	if err != nil {
		return &ValueIntSlice{err: err}
	}

	return &ValueIntSlice{fetch: r, key: key}
}

func (r *Fetch) Meeting_PollCountdownID(meetingID int) *ValueMaybeInt {
	key, err := dskey.FromParts("meeting", meetingID, "poll_countdown_id")
	if err != nil {
		return &ValueMaybeInt{err: err}
	}

	return &ValueMaybeInt{fetch: r, key: key}
}

func (r *Fetch) Meeting_PollCoupleCountdown(meetingID int) *ValueBool {
	key, err := dskey.FromParts("meeting", meetingID, "poll_couple_countdown")
	if err != nil {
		return &ValueBool{err: err}
	}

	return &ValueBool{fetch: r, key: key}
}

func (r *Fetch) Meeting_PollDefaultBackend(meetingID int) *ValueString {
	key, err := dskey.FromParts("meeting", meetingID, "poll_default_backend")
	if err != nil {
		return &ValueString{err: err}
	}

	return &ValueString{fetch: r, key: key}
}

func (r *Fetch) Meeting_PollDefaultGroupIDs(meetingID int) *ValueIntSlice {
	key, err := dskey.FromParts("meeting", meetingID, "poll_default_group_ids")
	if err != nil {
		return &ValueIntSlice{err: err}
	}

	return &ValueIntSlice{fetch: r, key: key}
}

func (r *Fetch) Meeting_PollDefaultMethod(meetingID int) *ValueString {
	key, err := dskey.FromParts("meeting", meetingID, "poll_default_method")
	if err != nil {
		return &ValueString{err: err}
	}

	return &ValueString{fetch: r, key: key}
}

func (r *Fetch) Meeting_PollDefaultOnehundredPercentBase(meetingID int) *ValueString {
	key, err := dskey.FromParts("meeting", meetingID, "poll_default_onehundred_percent_base")
	if err != nil {
		return &ValueString{err: err}
	}

	return &ValueString{fetch: r, key: key}
}

func (r *Fetch) Meeting_PollDefaultType(meetingID int) *ValueString {
	key, err := dskey.FromParts("meeting", meetingID, "poll_default_type")
	if err != nil {
		return &ValueString{err: err}
	}

	return &ValueString{fetch: r, key: key}
}

func (r *Fetch) Meeting_PollIDs(meetingID int) *ValueIntSlice {
	key, err := dskey.FromParts("meeting", meetingID, "poll_ids")
	if err != nil {
		return &ValueIntSlice{err: err}
	}

	return &ValueIntSlice{fetch: r, key: key}
}

func (r *Fetch) Meeting_PollSortPollResultByVotes(meetingID int) *ValueBool {
	key, err := dskey.FromParts("meeting", meetingID, "poll_sort_poll_result_by_votes")
	if err != nil {
		return &ValueBool{err: err}
	}

	return &ValueBool{fetch: r, key: key}
}

func (r *Fetch) Meeting_PresentUserIDs(meetingID int) *ValueIntSlice {
	key, err := dskey.FromParts("meeting", meetingID, "present_user_ids")
	if err != nil {
		return &ValueIntSlice{err: err}
	}

	return &ValueIntSlice{fetch: r, key: key}
}

func (r *Fetch) Meeting_ProjectionIDs(meetingID int) *ValueIntSlice {
	key, err := dskey.FromParts("meeting", meetingID, "projection_ids")
	if err != nil {
		return &ValueIntSlice{err: err}
	}

	return &ValueIntSlice{fetch: r, key: key}
}

func (r *Fetch) Meeting_ProjectorCountdownDefaultTime(meetingID int) *ValueInt {
	key, err := dskey.FromParts("meeting", meetingID, "projector_countdown_default_time")
	if err != nil {
		return &ValueInt{err: err}
	}

	return &ValueInt{fetch: r, key: key, required: true}
}

func (r *Fetch) Meeting_ProjectorCountdownIDs(meetingID int) *ValueIntSlice {
	key, err := dskey.FromParts("meeting", meetingID, "projector_countdown_ids")
	if err != nil {
		return &ValueIntSlice{err: err}
	}

	return &ValueIntSlice{fetch: r, key: key}
}

func (r *Fetch) Meeting_ProjectorCountdownWarningTime(meetingID int) *ValueInt {
	key, err := dskey.FromParts("meeting", meetingID, "projector_countdown_warning_time")
	if err != nil {
		return &ValueInt{err: err}
	}

	return &ValueInt{fetch: r, key: key, required: true}
}

func (r *Fetch) Meeting_ProjectorIDs(meetingID int) *ValueIntSlice {
	key, err := dskey.FromParts("meeting", meetingID, "projector_ids")
	if err != nil {
		return &ValueIntSlice{err: err}
	}

	return &ValueIntSlice{fetch: r, key: key}
}

func (r *Fetch) Meeting_ProjectorMessageIDs(meetingID int) *ValueIntSlice {
	key, err := dskey.FromParts("meeting", meetingID, "projector_message_ids")
	if err != nil {
		return &ValueIntSlice{err: err}
	}

	return &ValueIntSlice{fetch: r, key: key}
}

func (r *Fetch) Meeting_ReferenceProjectorID(meetingID int) *ValueInt {
	key, err := dskey.FromParts("meeting", meetingID, "reference_projector_id")
	if err != nil {
		return &ValueInt{err: err}
	}

	return &ValueInt{fetch: r, key: key, required: true}
}

func (r *Fetch) Meeting_SpeakerIDs(meetingID int) *ValueIntSlice {
	key, err := dskey.FromParts("meeting", meetingID, "speaker_ids")
	if err != nil {
		return &ValueIntSlice{err: err}
	}

	return &ValueIntSlice{fetch: r, key: key}
}

func (r *Fetch) Meeting_StartTime(meetingID int) *ValueInt {
	key, err := dskey.FromParts("meeting", meetingID, "start_time")
	if err != nil {
		return &ValueInt{err: err}
	}

	return &ValueInt{fetch: r, key: key}
}

func (r *Fetch) Meeting_StructureLevelIDs(meetingID int) *ValueIntSlice {
	key, err := dskey.FromParts("meeting", meetingID, "structure_level_ids")
	if err != nil {
		return &ValueIntSlice{err: err}
	}

	return &ValueIntSlice{fetch: r, key: key}
}

func (r *Fetch) Meeting_StructureLevelListOfSpeakersIDs(meetingID int) *ValueIntSlice {
	key, err := dskey.FromParts("meeting", meetingID, "structure_level_list_of_speakers_ids")
	if err != nil {
		return &ValueIntSlice{err: err}
	}

	return &ValueIntSlice{fetch: r, key: key}
}

func (r *Fetch) Meeting_TagIDs(meetingID int) *ValueIntSlice {
	key, err := dskey.FromParts("meeting", meetingID, "tag_ids")
	if err != nil {
		return &ValueIntSlice{err: err}
	}

	return &ValueIntSlice{fetch: r, key: key}
}

func (r *Fetch) Meeting_TemplateForOrganizationID(meetingID int) *ValueMaybeInt {
	key, err := dskey.FromParts("meeting", meetingID, "template_for_organization_id")
	if err != nil {
		return &ValueMaybeInt{err: err}
	}

	return &ValueMaybeInt{fetch: r, key: key}
}

func (r *Fetch) Meeting_TopicIDs(meetingID int) *ValueIntSlice {
	key, err := dskey.FromParts("meeting", meetingID, "topic_ids")
	if err != nil {
		return &ValueIntSlice{err: err}
	}

	return &ValueIntSlice{fetch: r, key: key}
}

func (r *Fetch) Meeting_TopicPollDefaultGroupIDs(meetingID int) *ValueIntSlice {
	key, err := dskey.FromParts("meeting", meetingID, "topic_poll_default_group_ids")
	if err != nil {
		return &ValueIntSlice{err: err}
	}

	return &ValueIntSlice{fetch: r, key: key}
}

func (r *Fetch) Meeting_UserIDs(meetingID int) *ValueIntSlice {
	key, err := dskey.FromParts("meeting", meetingID, "user_ids")
	if err != nil {
		return &ValueIntSlice{err: err}
	}

	return &ValueIntSlice{fetch: r, key: key}
}

func (r *Fetch) Meeting_UsersAllowSelfSetPresent(meetingID int) *ValueBool {
	key, err := dskey.FromParts("meeting", meetingID, "users_allow_self_set_present")
	if err != nil {
		return &ValueBool{err: err}
	}

	return &ValueBool{fetch: r, key: key}
}

func (r *Fetch) Meeting_UsersEmailBody(meetingID int) *ValueString {
	key, err := dskey.FromParts("meeting", meetingID, "users_email_body")
	if err != nil {
		return &ValueString{err: err}
	}

	return &ValueString{fetch: r, key: key}
}

func (r *Fetch) Meeting_UsersEmailReplyto(meetingID int) *ValueString {
	key, err := dskey.FromParts("meeting", meetingID, "users_email_replyto")
	if err != nil {
		return &ValueString{err: err}
	}

	return &ValueString{fetch: r, key: key}
}

func (r *Fetch) Meeting_UsersEmailSender(meetingID int) *ValueString {
	key, err := dskey.FromParts("meeting", meetingID, "users_email_sender")
	if err != nil {
		return &ValueString{err: err}
	}

	return &ValueString{fetch: r, key: key}
}

func (r *Fetch) Meeting_UsersEmailSubject(meetingID int) *ValueString {
	key, err := dskey.FromParts("meeting", meetingID, "users_email_subject")
	if err != nil {
		return &ValueString{err: err}
	}

	return &ValueString{fetch: r, key: key}
}

func (r *Fetch) Meeting_UsersEnablePresenceView(meetingID int) *ValueBool {
	key, err := dskey.FromParts("meeting", meetingID, "users_enable_presence_view")
	if err != nil {
		return &ValueBool{err: err}
	}

	return &ValueBool{fetch: r, key: key}
}

func (r *Fetch) Meeting_UsersEnableVoteDelegations(meetingID int) *ValueBool {
	key, err := dskey.FromParts("meeting", meetingID, "users_enable_vote_delegations")
	if err != nil {
		return &ValueBool{err: err}
	}

	return &ValueBool{fetch: r, key: key}
}

func (r *Fetch) Meeting_UsersEnableVoteWeight(meetingID int) *ValueBool {
	key, err := dskey.FromParts("meeting", meetingID, "users_enable_vote_weight")
	if err != nil {
		return &ValueBool{err: err}
	}

	return &ValueBool{fetch: r, key: key}
}

func (r *Fetch) Meeting_UsersForbidDelegatorAsSubmitter(meetingID int) *ValueBool {
	key, err := dskey.FromParts("meeting", meetingID, "users_forbid_delegator_as_submitter")
	if err != nil {
		return &ValueBool{err: err}
	}

	return &ValueBool{fetch: r, key: key}
}

func (r *Fetch) Meeting_UsersForbidDelegatorAsSupporter(meetingID int) *ValueBool {
	key, err := dskey.FromParts("meeting", meetingID, "users_forbid_delegator_as_supporter")
	if err != nil {
		return &ValueBool{err: err}
	}

	return &ValueBool{fetch: r, key: key}
}

func (r *Fetch) Meeting_UsersForbidDelegatorInListOfSpeakers(meetingID int) *ValueBool {
	key, err := dskey.FromParts("meeting", meetingID, "users_forbid_delegator_in_list_of_speakers")
	if err != nil {
		return &ValueBool{err: err}
	}

	return &ValueBool{fetch: r, key: key}
}

func (r *Fetch) Meeting_UsersForbidDelegatorToVote(meetingID int) *ValueBool {
	key, err := dskey.FromParts("meeting", meetingID, "users_forbid_delegator_to_vote")
	if err != nil {
		return &ValueBool{err: err}
	}

	return &ValueBool{fetch: r, key: key}
}

func (r *Fetch) Meeting_UsersPdfWelcometext(meetingID int) *ValueString {
	key, err := dskey.FromParts("meeting", meetingID, "users_pdf_welcometext")
	if err != nil {
		return &ValueString{err: err}
	}

	return &ValueString{fetch: r, key: key}
}

func (r *Fetch) Meeting_UsersPdfWelcometitle(meetingID int) *ValueString {
	key, err := dskey.FromParts("meeting", meetingID, "users_pdf_welcometitle")
	if err != nil {
		return &ValueString{err: err}
	}

	return &ValueString{fetch: r, key: key}
}

func (r *Fetch) Meeting_UsersPdfWlanEncryption(meetingID int) *ValueString {
	key, err := dskey.FromParts("meeting", meetingID, "users_pdf_wlan_encryption")
	if err != nil {
		return &ValueString{err: err}
	}

	return &ValueString{fetch: r, key: key}
}

func (r *Fetch) Meeting_UsersPdfWlanPassword(meetingID int) *ValueString {
	key, err := dskey.FromParts("meeting", meetingID, "users_pdf_wlan_password")
	if err != nil {
		return &ValueString{err: err}
	}

	return &ValueString{fetch: r, key: key}
}

func (r *Fetch) Meeting_UsersPdfWlanSsid(meetingID int) *ValueString {
	key, err := dskey.FromParts("meeting", meetingID, "users_pdf_wlan_ssid")
	if err != nil {
		return &ValueString{err: err}
	}

	return &ValueString{fetch: r, key: key}
}

func (r *Fetch) Meeting_VoteIDs(meetingID int) *ValueIntSlice {
	key, err := dskey.FromParts("meeting", meetingID, "vote_ids")
	if err != nil {
		return &ValueIntSlice{err: err}
	}

	return &ValueIntSlice{fetch: r, key: key}
}

func (r *Fetch) Meeting_WelcomeText(meetingID int) *ValueString {
	key, err := dskey.FromParts("meeting", meetingID, "welcome_text")
	if err != nil {
		return &ValueString{err: err}
	}

	return &ValueString{fetch: r, key: key}
}

func (r *Fetch) Meeting_WelcomeTitle(meetingID int) *ValueString {
	key, err := dskey.FromParts("meeting", meetingID, "welcome_title")
	if err != nil {
		return &ValueString{err: err}
	}

	return &ValueString{fetch: r, key: key}
}

func (r *Fetch) MotionBlock_AgendaItemID(motionBlockID int) *ValueMaybeInt {
	key, err := dskey.FromParts("motion_block", motionBlockID, "agenda_item_id")
	if err != nil {
		return &ValueMaybeInt{err: err}
	}

	return &ValueMaybeInt{fetch: r, key: key}
}

func (r *Fetch) MotionBlock_ID(motionBlockID int) *ValueInt {
	key, err := dskey.FromParts("motion_block", motionBlockID, "id")
	if err != nil {
		return &ValueInt{err: err}
	}

	return &ValueInt{fetch: r, key: key}
}

func (r *Fetch) MotionBlock_Internal(motionBlockID int) *ValueBool {
	key, err := dskey.FromParts("motion_block", motionBlockID, "internal")
	if err != nil {
		return &ValueBool{err: err}
	}

	return &ValueBool{fetch: r, key: key}
}

func (r *Fetch) MotionBlock_ListOfSpeakersID(motionBlockID int) *ValueInt {
	key, err := dskey.FromParts("motion_block", motionBlockID, "list_of_speakers_id")
	if err != nil {
		return &ValueInt{err: err}
	}

	return &ValueInt{fetch: r, key: key, required: true}
}

func (r *Fetch) MotionBlock_MeetingID(motionBlockID int) *ValueInt {
	key, err := dskey.FromParts("motion_block", motionBlockID, "meeting_id")
	if err != nil {
		return &ValueInt{err: err}
	}

	return &ValueInt{fetch: r, key: key, required: true}
}

func (r *Fetch) MotionBlock_MotionIDs(motionBlockID int) *ValueIntSlice {
	key, err := dskey.FromParts("motion_block", motionBlockID, "motion_ids")
	if err != nil {
		return &ValueIntSlice{err: err}
	}

	return &ValueIntSlice{fetch: r, key: key}
}

func (r *Fetch) MotionBlock_ProjectionIDs(motionBlockID int) *ValueIntSlice {
	key, err := dskey.FromParts("motion_block", motionBlockID, "projection_ids")
	if err != nil {
		return &ValueIntSlice{err: err}
	}

	return &ValueIntSlice{fetch: r, key: key}
}

func (r *Fetch) MotionBlock_SequentialNumber(motionBlockID int) *ValueInt {
	key, err := dskey.FromParts("motion_block", motionBlockID, "sequential_number")
	if err != nil {
		return &ValueInt{err: err}
	}

	return &ValueInt{fetch: r, key: key, required: true}
}

func (r *Fetch) MotionBlock_Title(motionBlockID int) *ValueString {
	key, err := dskey.FromParts("motion_block", motionBlockID, "title")
	if err != nil {
		return &ValueString{err: err}
	}

	return &ValueString{fetch: r, key: key, required: true}
}

func (r *Fetch) MotionCategory_ChildIDs(motionCategoryID int) *ValueIntSlice {
	key, err := dskey.FromParts("motion_category", motionCategoryID, "child_ids")
	if err != nil {
		return &ValueIntSlice{err: err}
	}

	return &ValueIntSlice{fetch: r, key: key}
}

func (r *Fetch) MotionCategory_ID(motionCategoryID int) *ValueInt {
	key, err := dskey.FromParts("motion_category", motionCategoryID, "id")
	if err != nil {
		return &ValueInt{err: err}
	}

	return &ValueInt{fetch: r, key: key}
}

func (r *Fetch) MotionCategory_Level(motionCategoryID int) *ValueInt {
	key, err := dskey.FromParts("motion_category", motionCategoryID, "level")
	if err != nil {
		return &ValueInt{err: err}
	}

	return &ValueInt{fetch: r, key: key}
}

func (r *Fetch) MotionCategory_MeetingID(motionCategoryID int) *ValueInt {
	key, err := dskey.FromParts("motion_category", motionCategoryID, "meeting_id")
	if err != nil {
		return &ValueInt{err: err}
	}

	return &ValueInt{fetch: r, key: key, required: true}
}

func (r *Fetch) MotionCategory_MotionIDs(motionCategoryID int) *ValueIntSlice {
	key, err := dskey.FromParts("motion_category", motionCategoryID, "motion_ids")
	if err != nil {
		return &ValueIntSlice{err: err}
	}

	return &ValueIntSlice{fetch: r, key: key}
}

func (r *Fetch) MotionCategory_Name(motionCategoryID int) *ValueString {
	key, err := dskey.FromParts("motion_category", motionCategoryID, "name")
	if err != nil {
		return &ValueString{err: err}
	}

	return &ValueString{fetch: r, key: key, required: true}
}

func (r *Fetch) MotionCategory_ParentID(motionCategoryID int) *ValueMaybeInt {
	key, err := dskey.FromParts("motion_category", motionCategoryID, "parent_id")
	if err != nil {
		return &ValueMaybeInt{err: err}
	}

	return &ValueMaybeInt{fetch: r, key: key}
}

func (r *Fetch) MotionCategory_Prefix(motionCategoryID int) *ValueString {
	key, err := dskey.FromParts("motion_category", motionCategoryID, "prefix")
	if err != nil {
		return &ValueString{err: err}
	}

	return &ValueString{fetch: r, key: key}
}

func (r *Fetch) MotionCategory_SequentialNumber(motionCategoryID int) *ValueInt {
	key, err := dskey.FromParts("motion_category", motionCategoryID, "sequential_number")
	if err != nil {
		return &ValueInt{err: err}
	}

	return &ValueInt{fetch: r, key: key, required: true}
}

func (r *Fetch) MotionCategory_Weight(motionCategoryID int) *ValueInt {
	key, err := dskey.FromParts("motion_category", motionCategoryID, "weight")
	if err != nil {
		return &ValueInt{err: err}
	}

	return &ValueInt{fetch: r, key: key}
}

func (r *Fetch) MotionChangeRecommendation_CreationTime(motionChangeRecommendationID int) *ValueInt {
	key, err := dskey.FromParts("motion_change_recommendation", motionChangeRecommendationID, "creation_time")
	if err != nil {
		return &ValueInt{err: err}
	}

	return &ValueInt{fetch: r, key: key}
}

func (r *Fetch) MotionChangeRecommendation_ID(motionChangeRecommendationID int) *ValueInt {
	key, err := dskey.FromParts("motion_change_recommendation", motionChangeRecommendationID, "id")
	if err != nil {
		return &ValueInt{err: err}
	}

	return &ValueInt{fetch: r, key: key}
}

func (r *Fetch) MotionChangeRecommendation_Internal(motionChangeRecommendationID int) *ValueBool {
	key, err := dskey.FromParts("motion_change_recommendation", motionChangeRecommendationID, "internal")
	if err != nil {
		return &ValueBool{err: err}
	}

	return &ValueBool{fetch: r, key: key}
}

func (r *Fetch) MotionChangeRecommendation_LineFrom(motionChangeRecommendationID int) *ValueInt {
	key, err := dskey.FromParts("motion_change_recommendation", motionChangeRecommendationID, "line_from")
	if err != nil {
		return &ValueInt{err: err}
	}

	return &ValueInt{fetch: r, key: key}
}

func (r *Fetch) MotionChangeRecommendation_LineTo(motionChangeRecommendationID int) *ValueInt {
	key, err := dskey.FromParts("motion_change_recommendation", motionChangeRecommendationID, "line_to")
	if err != nil {
		return &ValueInt{err: err}
	}

	return &ValueInt{fetch: r, key: key}
}

func (r *Fetch) MotionChangeRecommendation_MeetingID(motionChangeRecommendationID int) *ValueInt {
	key, err := dskey.FromParts("motion_change_recommendation", motionChangeRecommendationID, "meeting_id")
	if err != nil {
		return &ValueInt{err: err}
	}

	return &ValueInt{fetch: r, key: key, required: true}
}

func (r *Fetch) MotionChangeRecommendation_MotionID(motionChangeRecommendationID int) *ValueInt {
	key, err := dskey.FromParts("motion_change_recommendation", motionChangeRecommendationID, "motion_id")
	if err != nil {
		return &ValueInt{err: err}
	}

	return &ValueInt{fetch: r, key: key, required: true}
}

func (r *Fetch) MotionChangeRecommendation_OtherDescription(motionChangeRecommendationID int) *ValueString {
	key, err := dskey.FromParts("motion_change_recommendation", motionChangeRecommendationID, "other_description")
	if err != nil {
		return &ValueString{err: err}
	}

	return &ValueString{fetch: r, key: key}
}

func (r *Fetch) MotionChangeRecommendation_Rejected(motionChangeRecommendationID int) *ValueBool {
	key, err := dskey.FromParts("motion_change_recommendation", motionChangeRecommendationID, "rejected")
	if err != nil {
		return &ValueBool{err: err}
	}

	return &ValueBool{fetch: r, key: key}
}

func (r *Fetch) MotionChangeRecommendation_Text(motionChangeRecommendationID int) *ValueString {
	key, err := dskey.FromParts("motion_change_recommendation", motionChangeRecommendationID, "text")
	if err != nil {
		return &ValueString{err: err}
	}

	return &ValueString{fetch: r, key: key}
}

func (r *Fetch) MotionChangeRecommendation_Type(motionChangeRecommendationID int) *ValueString {
	key, err := dskey.FromParts("motion_change_recommendation", motionChangeRecommendationID, "type")
	if err != nil {
		return &ValueString{err: err}
	}

	return &ValueString{fetch: r, key: key}
}

func (r *Fetch) MotionCommentSection_CommentIDs(motionCommentSectionID int) *ValueIntSlice {
	key, err := dskey.FromParts("motion_comment_section", motionCommentSectionID, "comment_ids")
	if err != nil {
		return &ValueIntSlice{err: err}
	}

	return &ValueIntSlice{fetch: r, key: key}
}

func (r *Fetch) MotionCommentSection_ID(motionCommentSectionID int) *ValueInt {
	key, err := dskey.FromParts("motion_comment_section", motionCommentSectionID, "id")
	if err != nil {
		return &ValueInt{err: err}
	}

	return &ValueInt{fetch: r, key: key}
}

func (r *Fetch) MotionCommentSection_MeetingID(motionCommentSectionID int) *ValueInt {
	key, err := dskey.FromParts("motion_comment_section", motionCommentSectionID, "meeting_id")
	if err != nil {
		return &ValueInt{err: err}
	}

	return &ValueInt{fetch: r, key: key, required: true}
}

func (r *Fetch) MotionCommentSection_Name(motionCommentSectionID int) *ValueString {
	key, err := dskey.FromParts("motion_comment_section", motionCommentSectionID, "name")
	if err != nil {
		return &ValueString{err: err}
	}

	return &ValueString{fetch: r, key: key, required: true}
}

func (r *Fetch) MotionCommentSection_ReadGroupIDs(motionCommentSectionID int) *ValueIntSlice {
	key, err := dskey.FromParts("motion_comment_section", motionCommentSectionID, "read_group_ids")
	if err != nil {
		return &ValueIntSlice{err: err}
	}

	return &ValueIntSlice{fetch: r, key: key}
}

func (r *Fetch) MotionCommentSection_SequentialNumber(motionCommentSectionID int) *ValueInt {
	key, err := dskey.FromParts("motion_comment_section", motionCommentSectionID, "sequential_number")
	if err != nil {
		return &ValueInt{err: err}
	}

	return &ValueInt{fetch: r, key: key, required: true}
}

func (r *Fetch) MotionCommentSection_SubmitterCanWrite(motionCommentSectionID int) *ValueBool {
	key, err := dskey.FromParts("motion_comment_section", motionCommentSectionID, "submitter_can_write")
	if err != nil {
		return &ValueBool{err: err}
	}

	return &ValueBool{fetch: r, key: key}
}

func (r *Fetch) MotionCommentSection_Weight(motionCommentSectionID int) *ValueInt {
	key, err := dskey.FromParts("motion_comment_section", motionCommentSectionID, "weight")
	if err != nil {
		return &ValueInt{err: err}
	}

	return &ValueInt{fetch: r, key: key}
}

func (r *Fetch) MotionCommentSection_WriteGroupIDs(motionCommentSectionID int) *ValueIntSlice {
	key, err := dskey.FromParts("motion_comment_section", motionCommentSectionID, "write_group_ids")
	if err != nil {
		return &ValueIntSlice{err: err}
	}

	return &ValueIntSlice{fetch: r, key: key}
}

func (r *Fetch) MotionComment_Comment(motionCommentID int) *ValueString {
	key, err := dskey.FromParts("motion_comment", motionCommentID, "comment")
	if err != nil {
		return &ValueString{err: err}
	}

	return &ValueString{fetch: r, key: key}
}

func (r *Fetch) MotionComment_ID(motionCommentID int) *ValueInt {
	key, err := dskey.FromParts("motion_comment", motionCommentID, "id")
	if err != nil {
		return &ValueInt{err: err}
	}

	return &ValueInt{fetch: r, key: key}
}

func (r *Fetch) MotionComment_MeetingID(motionCommentID int) *ValueInt {
	key, err := dskey.FromParts("motion_comment", motionCommentID, "meeting_id")
	if err != nil {
		return &ValueInt{err: err}
	}

	return &ValueInt{fetch: r, key: key, required: true}
}

func (r *Fetch) MotionComment_MotionID(motionCommentID int) *ValueInt {
	key, err := dskey.FromParts("motion_comment", motionCommentID, "motion_id")
	if err != nil {
		return &ValueInt{err: err}
	}

	return &ValueInt{fetch: r, key: key, required: true}
}

func (r *Fetch) MotionComment_SectionID(motionCommentID int) *ValueInt {
	key, err := dskey.FromParts("motion_comment", motionCommentID, "section_id")
	if err != nil {
		return &ValueInt{err: err}
	}

	return &ValueInt{fetch: r, key: key, required: true}
}

func (r *Fetch) MotionEditor_ID(motionEditorID int) *ValueInt {
	key, err := dskey.FromParts("motion_editor", motionEditorID, "id")
	if err != nil {
		return &ValueInt{err: err}
	}

	return &ValueInt{fetch: r, key: key}
}

func (r *Fetch) MotionEditor_MeetingID(motionEditorID int) *ValueInt {
	key, err := dskey.FromParts("motion_editor", motionEditorID, "meeting_id")
	if err != nil {
		return &ValueInt{err: err}
	}

	return &ValueInt{fetch: r, key: key, required: true}
}

func (r *Fetch) MotionEditor_MeetingUserID(motionEditorID int) *ValueInt {
	key, err := dskey.FromParts("motion_editor", motionEditorID, "meeting_user_id")
	if err != nil {
		return &ValueInt{err: err}
	}

	return &ValueInt{fetch: r, key: key, required: true}
}

func (r *Fetch) MotionEditor_MotionID(motionEditorID int) *ValueInt {
	key, err := dskey.FromParts("motion_editor", motionEditorID, "motion_id")
	if err != nil {
		return &ValueInt{err: err}
	}

	return &ValueInt{fetch: r, key: key, required: true}
}

func (r *Fetch) MotionEditor_Weight(motionEditorID int) *ValueInt {
	key, err := dskey.FromParts("motion_editor", motionEditorID, "weight")
	if err != nil {
		return &ValueInt{err: err}
	}

	return &ValueInt{fetch: r, key: key}
}

func (r *Fetch) MotionState_AllowCreatePoll(motionStateID int) *ValueBool {
	key, err := dskey.FromParts("motion_state", motionStateID, "allow_create_poll")
	if err != nil {
		return &ValueBool{err: err}
	}

	return &ValueBool{fetch: r, key: key}
}

func (r *Fetch) MotionState_AllowMotionForwarding(motionStateID int) *ValueBool {
	key, err := dskey.FromParts("motion_state", motionStateID, "allow_motion_forwarding")
	if err != nil {
		return &ValueBool{err: err}
	}

	return &ValueBool{fetch: r, key: key}
}

func (r *Fetch) MotionState_AllowSubmitterEdit(motionStateID int) *ValueBool {
	key, err := dskey.FromParts("motion_state", motionStateID, "allow_submitter_edit")
	if err != nil {
		return &ValueBool{err: err}
	}

	return &ValueBool{fetch: r, key: key}
}

func (r *Fetch) MotionState_AllowSupport(motionStateID int) *ValueBool {
	key, err := dskey.FromParts("motion_state", motionStateID, "allow_support")
	if err != nil {
		return &ValueBool{err: err}
	}

	return &ValueBool{fetch: r, key: key}
}

func (r *Fetch) MotionState_CssClass(motionStateID int) *ValueString {
	key, err := dskey.FromParts("motion_state", motionStateID, "css_class")
	if err != nil {
		return &ValueString{err: err}
	}

	return &ValueString{fetch: r, key: key, required: true}
}

func (r *Fetch) MotionState_FirstStateOfWorkflowID(motionStateID int) *ValueMaybeInt {
	key, err := dskey.FromParts("motion_state", motionStateID, "first_state_of_workflow_id")
	if err != nil {
		return &ValueMaybeInt{err: err}
	}

	return &ValueMaybeInt{fetch: r, key: key}
}

func (r *Fetch) MotionState_ID(motionStateID int) *ValueInt {
	key, err := dskey.FromParts("motion_state", motionStateID, "id")
	if err != nil {
		return &ValueInt{err: err}
	}

	return &ValueInt{fetch: r, key: key}
}

func (r *Fetch) MotionState_IsInternal(motionStateID int) *ValueBool {
	key, err := dskey.FromParts("motion_state", motionStateID, "is_internal")
	if err != nil {
		return &ValueBool{err: err}
	}

	return &ValueBool{fetch: r, key: key}
}

func (r *Fetch) MotionState_MeetingID(motionStateID int) *ValueInt {
	key, err := dskey.FromParts("motion_state", motionStateID, "meeting_id")
	if err != nil {
		return &ValueInt{err: err}
	}

	return &ValueInt{fetch: r, key: key, required: true}
}

func (r *Fetch) MotionState_MergeAmendmentIntoFinal(motionStateID int) *ValueString {
	key, err := dskey.FromParts("motion_state", motionStateID, "merge_amendment_into_final")
	if err != nil {
		return &ValueString{err: err}
	}

	return &ValueString{fetch: r, key: key}
}

func (r *Fetch) MotionState_MotionIDs(motionStateID int) *ValueIntSlice {
	key, err := dskey.FromParts("motion_state", motionStateID, "motion_ids")
	if err != nil {
		return &ValueIntSlice{err: err}
	}

	return &ValueIntSlice{fetch: r, key: key}
}

func (r *Fetch) MotionState_MotionRecommendationIDs(motionStateID int) *ValueIntSlice {
	key, err := dskey.FromParts("motion_state", motionStateID, "motion_recommendation_ids")
	if err != nil {
		return &ValueIntSlice{err: err}
	}

	return &ValueIntSlice{fetch: r, key: key}
}

func (r *Fetch) MotionState_Name(motionStateID int) *ValueString {
	key, err := dskey.FromParts("motion_state", motionStateID, "name")
	if err != nil {
		return &ValueString{err: err}
	}

	return &ValueString{fetch: r, key: key, required: true}
}

func (r *Fetch) MotionState_NextStateIDs(motionStateID int) *ValueIntSlice {
	key, err := dskey.FromParts("motion_state", motionStateID, "next_state_ids")
	if err != nil {
		return &ValueIntSlice{err: err}
	}

	return &ValueIntSlice{fetch: r, key: key}
}

func (r *Fetch) MotionState_PreviousStateIDs(motionStateID int) *ValueIntSlice {
	key, err := dskey.FromParts("motion_state", motionStateID, "previous_state_ids")
	if err != nil {
		return &ValueIntSlice{err: err}
	}

	return &ValueIntSlice{fetch: r, key: key}
}

func (r *Fetch) MotionState_RecommendationLabel(motionStateID int) *ValueString {
	key, err := dskey.FromParts("motion_state", motionStateID, "recommendation_label")
	if err != nil {
		return &ValueString{err: err}
	}

	return &ValueString{fetch: r, key: key}
}

func (r *Fetch) MotionState_Restrictions(motionStateID int) *ValueStringSlice {
	key, err := dskey.FromParts("motion_state", motionStateID, "restrictions")
	if err != nil {
		return &ValueStringSlice{err: err}
	}

	return &ValueStringSlice{fetch: r, key: key}
}

func (r *Fetch) MotionState_SetNumber(motionStateID int) *ValueBool {
	key, err := dskey.FromParts("motion_state", motionStateID, "set_number")
	if err != nil {
		return &ValueBool{err: err}
	}

	return &ValueBool{fetch: r, key: key}
}

func (r *Fetch) MotionState_SetWorkflowTimestamp(motionStateID int) *ValueBool {
	key, err := dskey.FromParts("motion_state", motionStateID, "set_workflow_timestamp")
	if err != nil {
		return &ValueBool{err: err}
	}

	return &ValueBool{fetch: r, key: key}
}

func (r *Fetch) MotionState_ShowRecommendationExtensionField(motionStateID int) *ValueBool {
	key, err := dskey.FromParts("motion_state", motionStateID, "show_recommendation_extension_field")
	if err != nil {
		return &ValueBool{err: err}
	}

	return &ValueBool{fetch: r, key: key}
}

func (r *Fetch) MotionState_ShowStateExtensionField(motionStateID int) *ValueBool {
	key, err := dskey.FromParts("motion_state", motionStateID, "show_state_extension_field")
	if err != nil {
		return &ValueBool{err: err}
	}

	return &ValueBool{fetch: r, key: key}
}

func (r *Fetch) MotionState_SubmitterWithdrawBackIDs(motionStateID int) *ValueIntSlice {
	key, err := dskey.FromParts("motion_state", motionStateID, "submitter_withdraw_back_ids")
	if err != nil {
		return &ValueIntSlice{err: err}
	}

	return &ValueIntSlice{fetch: r, key: key}
}

func (r *Fetch) MotionState_SubmitterWithdrawStateID(motionStateID int) *ValueMaybeInt {
	key, err := dskey.FromParts("motion_state", motionStateID, "submitter_withdraw_state_id")
	if err != nil {
		return &ValueMaybeInt{err: err}
	}

	return &ValueMaybeInt{fetch: r, key: key}
}

func (r *Fetch) MotionState_Weight(motionStateID int) *ValueInt {
	key, err := dskey.FromParts("motion_state", motionStateID, "weight")
	if err != nil {
		return &ValueInt{err: err}
	}

	return &ValueInt{fetch: r, key: key, required: true}
}

func (r *Fetch) MotionState_WorkflowID(motionStateID int) *ValueInt {
	key, err := dskey.FromParts("motion_state", motionStateID, "workflow_id")
	if err != nil {
		return &ValueInt{err: err}
	}

	return &ValueInt{fetch: r, key: key, required: true}
}

func (r *Fetch) MotionStatuteParagraph_ID(motionStatuteParagraphID int) *ValueInt {
	key, err := dskey.FromParts("motion_statute_paragraph", motionStatuteParagraphID, "id")
	if err != nil {
		return &ValueInt{err: err}
	}

	return &ValueInt{fetch: r, key: key}
}

func (r *Fetch) MotionStatuteParagraph_MeetingID(motionStatuteParagraphID int) *ValueInt {
	key, err := dskey.FromParts("motion_statute_paragraph", motionStatuteParagraphID, "meeting_id")
	if err != nil {
		return &ValueInt{err: err}
	}

	return &ValueInt{fetch: r, key: key, required: true}
}

func (r *Fetch) MotionStatuteParagraph_MotionIDs(motionStatuteParagraphID int) *ValueIntSlice {
	key, err := dskey.FromParts("motion_statute_paragraph", motionStatuteParagraphID, "motion_ids")
	if err != nil {
		return &ValueIntSlice{err: err}
	}

	return &ValueIntSlice{fetch: r, key: key}
}

func (r *Fetch) MotionStatuteParagraph_SequentialNumber(motionStatuteParagraphID int) *ValueInt {
	key, err := dskey.FromParts("motion_statute_paragraph", motionStatuteParagraphID, "sequential_number")
	if err != nil {
		return &ValueInt{err: err}
	}

	return &ValueInt{fetch: r, key: key, required: true}
}

func (r *Fetch) MotionStatuteParagraph_Text(motionStatuteParagraphID int) *ValueString {
	key, err := dskey.FromParts("motion_statute_paragraph", motionStatuteParagraphID, "text")
	if err != nil {
		return &ValueString{err: err}
	}

	return &ValueString{fetch: r, key: key}
}

func (r *Fetch) MotionStatuteParagraph_Title(motionStatuteParagraphID int) *ValueString {
	key, err := dskey.FromParts("motion_statute_paragraph", motionStatuteParagraphID, "title")
	if err != nil {
		return &ValueString{err: err}
	}

	return &ValueString{fetch: r, key: key, required: true}
}

func (r *Fetch) MotionStatuteParagraph_Weight(motionStatuteParagraphID int) *ValueInt {
	key, err := dskey.FromParts("motion_statute_paragraph", motionStatuteParagraphID, "weight")
	if err != nil {
		return &ValueInt{err: err}
	}

	return &ValueInt{fetch: r, key: key}
}

func (r *Fetch) MotionSubmitter_ID(motionSubmitterID int) *ValueInt {
	key, err := dskey.FromParts("motion_submitter", motionSubmitterID, "id")
	if err != nil {
		return &ValueInt{err: err}
	}

	return &ValueInt{fetch: r, key: key}
}

func (r *Fetch) MotionSubmitter_MeetingID(motionSubmitterID int) *ValueInt {
	key, err := dskey.FromParts("motion_submitter", motionSubmitterID, "meeting_id")
	if err != nil {
		return &ValueInt{err: err}
	}

	return &ValueInt{fetch: r, key: key, required: true}
}

func (r *Fetch) MotionSubmitter_MeetingUserID(motionSubmitterID int) *ValueInt {
	key, err := dskey.FromParts("motion_submitter", motionSubmitterID, "meeting_user_id")
	if err != nil {
		return &ValueInt{err: err}
	}

	return &ValueInt{fetch: r, key: key, required: true}
}

func (r *Fetch) MotionSubmitter_MotionID(motionSubmitterID int) *ValueInt {
	key, err := dskey.FromParts("motion_submitter", motionSubmitterID, "motion_id")
	if err != nil {
		return &ValueInt{err: err}
	}

	return &ValueInt{fetch: r, key: key, required: true}
}

func (r *Fetch) MotionSubmitter_Weight(motionSubmitterID int) *ValueInt {
	key, err := dskey.FromParts("motion_submitter", motionSubmitterID, "weight")
	if err != nil {
		return &ValueInt{err: err}
	}

	return &ValueInt{fetch: r, key: key}
}

func (r *Fetch) MotionWorkflow_DefaultAmendmentWorkflowMeetingID(motionWorkflowID int) *ValueMaybeInt {
	key, err := dskey.FromParts("motion_workflow", motionWorkflowID, "default_amendment_workflow_meeting_id")
	if err != nil {
		return &ValueMaybeInt{err: err}
	}

	return &ValueMaybeInt{fetch: r, key: key}
}

func (r *Fetch) MotionWorkflow_DefaultStatuteAmendmentWorkflowMeetingID(motionWorkflowID int) *ValueMaybeInt {
	key, err := dskey.FromParts("motion_workflow", motionWorkflowID, "default_statute_amendment_workflow_meeting_id")
	if err != nil {
		return &ValueMaybeInt{err: err}
	}

	return &ValueMaybeInt{fetch: r, key: key}
}

func (r *Fetch) MotionWorkflow_DefaultWorkflowMeetingID(motionWorkflowID int) *ValueMaybeInt {
	key, err := dskey.FromParts("motion_workflow", motionWorkflowID, "default_workflow_meeting_id")
	if err != nil {
		return &ValueMaybeInt{err: err}
	}

	return &ValueMaybeInt{fetch: r, key: key}
}

func (r *Fetch) MotionWorkflow_FirstStateID(motionWorkflowID int) *ValueInt {
	key, err := dskey.FromParts("motion_workflow", motionWorkflowID, "first_state_id")
	if err != nil {
		return &ValueInt{err: err}
	}

	return &ValueInt{fetch: r, key: key, required: true}
}

func (r *Fetch) MotionWorkflow_ID(motionWorkflowID int) *ValueInt {
	key, err := dskey.FromParts("motion_workflow", motionWorkflowID, "id")
	if err != nil {
		return &ValueInt{err: err}
	}

	return &ValueInt{fetch: r, key: key}
}

func (r *Fetch) MotionWorkflow_MeetingID(motionWorkflowID int) *ValueInt {
	key, err := dskey.FromParts("motion_workflow", motionWorkflowID, "meeting_id")
	if err != nil {
		return &ValueInt{err: err}
	}

	return &ValueInt{fetch: r, key: key, required: true}
}

func (r *Fetch) MotionWorkflow_Name(motionWorkflowID int) *ValueString {
	key, err := dskey.FromParts("motion_workflow", motionWorkflowID, "name")
	if err != nil {
		return &ValueString{err: err}
	}

	return &ValueString{fetch: r, key: key, required: true}
}

func (r *Fetch) MotionWorkflow_SequentialNumber(motionWorkflowID int) *ValueInt {
	key, err := dskey.FromParts("motion_workflow", motionWorkflowID, "sequential_number")
	if err != nil {
		return &ValueInt{err: err}
	}

	return &ValueInt{fetch: r, key: key, required: true}
}

func (r *Fetch) MotionWorkflow_StateIDs(motionWorkflowID int) *ValueIntSlice {
	key, err := dskey.FromParts("motion_workflow", motionWorkflowID, "state_ids")
	if err != nil {
		return &ValueIntSlice{err: err}
	}

	return &ValueIntSlice{fetch: r, key: key}
}

func (r *Fetch) MotionWorkingGroupSpeaker_ID(motionWorkingGroupSpeakerID int) *ValueInt {
	key, err := dskey.FromParts("motion_working_group_speaker", motionWorkingGroupSpeakerID, "id")
	if err != nil {
		return &ValueInt{err: err}
	}

	return &ValueInt{fetch: r, key: key}
}

func (r *Fetch) MotionWorkingGroupSpeaker_MeetingID(motionWorkingGroupSpeakerID int) *ValueInt {
	key, err := dskey.FromParts("motion_working_group_speaker", motionWorkingGroupSpeakerID, "meeting_id")
	if err != nil {
		return &ValueInt{err: err}
	}

	return &ValueInt{fetch: r, key: key, required: true}
}

func (r *Fetch) MotionWorkingGroupSpeaker_MeetingUserID(motionWorkingGroupSpeakerID int) *ValueInt {
	key, err := dskey.FromParts("motion_working_group_speaker", motionWorkingGroupSpeakerID, "meeting_user_id")
	if err != nil {
		return &ValueInt{err: err}
	}

	return &ValueInt{fetch: r, key: key, required: true}
}

func (r *Fetch) MotionWorkingGroupSpeaker_MotionID(motionWorkingGroupSpeakerID int) *ValueInt {
	key, err := dskey.FromParts("motion_working_group_speaker", motionWorkingGroupSpeakerID, "motion_id")
	if err != nil {
		return &ValueInt{err: err}
	}

	return &ValueInt{fetch: r, key: key, required: true}
}

func (r *Fetch) MotionWorkingGroupSpeaker_Weight(motionWorkingGroupSpeakerID int) *ValueInt {
	key, err := dskey.FromParts("motion_working_group_speaker", motionWorkingGroupSpeakerID, "weight")
	if err != nil {
		return &ValueInt{err: err}
	}

	return &ValueInt{fetch: r, key: key}
}

func (r *Fetch) Motion_AdditionalSubmitter(motionID int) *ValueString {
	key, err := dskey.FromParts("motion", motionID, "additional_submitter")
	if err != nil {
		return &ValueString{err: err}
	}

	return &ValueString{fetch: r, key: key}
}

func (r *Fetch) Motion_AgendaItemID(motionID int) *ValueMaybeInt {
	key, err := dskey.FromParts("motion", motionID, "agenda_item_id")
	if err != nil {
		return &ValueMaybeInt{err: err}
	}

	return &ValueMaybeInt{fetch: r, key: key}
}

func (r *Fetch) Motion_AllDerivedMotionIDs(motionID int) *ValueIntSlice {
	key, err := dskey.FromParts("motion", motionID, "all_derived_motion_ids")
	if err != nil {
		return &ValueIntSlice{err: err}
	}

	return &ValueIntSlice{fetch: r, key: key}
}

func (r *Fetch) Motion_AllOriginIDs(motionID int) *ValueIntSlice {
	key, err := dskey.FromParts("motion", motionID, "all_origin_ids")
	if err != nil {
		return &ValueIntSlice{err: err}
	}

	return &ValueIntSlice{fetch: r, key: key}
}

func (r *Fetch) Motion_AmendmentIDs(motionID int) *ValueIntSlice {
	key, err := dskey.FromParts("motion", motionID, "amendment_ids")
	if err != nil {
		return &ValueIntSlice{err: err}
	}

	return &ValueIntSlice{fetch: r, key: key}
}

func (r *Fetch) Motion_AmendmentParagraphs(motionID int) *ValueJSON {
	key, err := dskey.FromParts("motion", motionID, "amendment_paragraphs")
	if err != nil {
		return &ValueJSON{err: err}
	}

	return &ValueJSON{fetch: r, key: key}
}

func (r *Fetch) Motion_AttachmentMeetingMediafileIDs(motionID int) *ValueIntSlice {
	key, err := dskey.FromParts("motion", motionID, "attachment_meeting_mediafile_ids")
	if err != nil {
		return &ValueIntSlice{err: err}
	}

	return &ValueIntSlice{fetch: r, key: key}
}

func (r *Fetch) Motion_BlockID(motionID int) *ValueMaybeInt {
	key, err := dskey.FromParts("motion", motionID, "block_id")
	if err != nil {
		return &ValueMaybeInt{err: err}
	}

	return &ValueMaybeInt{fetch: r, key: key}
}

func (r *Fetch) Motion_CategoryID(motionID int) *ValueMaybeInt {
	key, err := dskey.FromParts("motion", motionID, "category_id")
	if err != nil {
		return &ValueMaybeInt{err: err}
	}

	return &ValueMaybeInt{fetch: r, key: key}
}

func (r *Fetch) Motion_CategoryWeight(motionID int) *ValueInt {
	key, err := dskey.FromParts("motion", motionID, "category_weight")
	if err != nil {
		return &ValueInt{err: err}
	}

	return &ValueInt{fetch: r, key: key}
}

func (r *Fetch) Motion_ChangeRecommendationIDs(motionID int) *ValueIntSlice {
	key, err := dskey.FromParts("motion", motionID, "change_recommendation_ids")
	if err != nil {
		return &ValueIntSlice{err: err}
	}

	return &ValueIntSlice{fetch: r, key: key}
}

func (r *Fetch) Motion_CommentIDs(motionID int) *ValueIntSlice {
	key, err := dskey.FromParts("motion", motionID, "comment_ids")
	if err != nil {
		return &ValueIntSlice{err: err}
	}

	return &ValueIntSlice{fetch: r, key: key}
}

func (r *Fetch) Motion_Created(motionID int) *ValueInt {
	key, err := dskey.FromParts("motion", motionID, "created")
	if err != nil {
		return &ValueInt{err: err}
	}

	return &ValueInt{fetch: r, key: key}
}

func (r *Fetch) Motion_DerivedMotionIDs(motionID int) *ValueIntSlice {
	key, err := dskey.FromParts("motion", motionID, "derived_motion_ids")
	if err != nil {
		return &ValueIntSlice{err: err}
	}

	return &ValueIntSlice{fetch: r, key: key}
}

func (r *Fetch) Motion_EditorIDs(motionID int) *ValueIntSlice {
	key, err := dskey.FromParts("motion", motionID, "editor_ids")
	if err != nil {
		return &ValueIntSlice{err: err}
	}

	return &ValueIntSlice{fetch: r, key: key}
}

func (r *Fetch) Motion_Forwarded(motionID int) *ValueInt {
	key, err := dskey.FromParts("motion", motionID, "forwarded")
	if err != nil {
		return &ValueInt{err: err}
	}

	return &ValueInt{fetch: r, key: key}
}

func (r *Fetch) Motion_ID(motionID int) *ValueInt {
	key, err := dskey.FromParts("motion", motionID, "id")
	if err != nil {
		return &ValueInt{err: err}
	}

	return &ValueInt{fetch: r, key: key}
}

func (r *Fetch) Motion_IDenticalMotionIDs(motionID int) *ValueIntSlice {
	key, err := dskey.FromParts("motion", motionID, "identical_motion_ids")
	if err != nil {
		return &ValueIntSlice{err: err}
	}

	return &ValueIntSlice{fetch: r, key: key}
}

func (r *Fetch) Motion_LastModified(motionID int) *ValueInt {
	key, err := dskey.FromParts("motion", motionID, "last_modified")
	if err != nil {
		return &ValueInt{err: err}
	}

	return &ValueInt{fetch: r, key: key}
}

func (r *Fetch) Motion_LeadMotionID(motionID int) *ValueMaybeInt {
	key, err := dskey.FromParts("motion", motionID, "lead_motion_id")
	if err != nil {
		return &ValueMaybeInt{err: err}
	}

	return &ValueMaybeInt{fetch: r, key: key}
}

func (r *Fetch) Motion_ListOfSpeakersID(motionID int) *ValueInt {
	key, err := dskey.FromParts("motion", motionID, "list_of_speakers_id")
	if err != nil {
		return &ValueInt{err: err}
	}

	return &ValueInt{fetch: r, key: key, required: true}
}

func (r *Fetch) Motion_MeetingID(motionID int) *ValueInt {
	key, err := dskey.FromParts("motion", motionID, "meeting_id")
	if err != nil {
		return &ValueInt{err: err}
	}

	return &ValueInt{fetch: r, key: key, required: true}
}

func (r *Fetch) Motion_ModifiedFinalVersion(motionID int) *ValueString {
	key, err := dskey.FromParts("motion", motionID, "modified_final_version")
	if err != nil {
		return &ValueString{err: err}
	}

	return &ValueString{fetch: r, key: key}
}

func (r *Fetch) Motion_Number(motionID int) *ValueString {
	key, err := dskey.FromParts("motion", motionID, "number")
	if err != nil {
		return &ValueString{err: err}
	}

	return &ValueString{fetch: r, key: key}
}

func (r *Fetch) Motion_NumberValue(motionID int) *ValueInt {
	key, err := dskey.FromParts("motion", motionID, "number_value")
	if err != nil {
		return &ValueInt{err: err}
	}

	return &ValueInt{fetch: r, key: key}
}

func (r *Fetch) Motion_OptionIDs(motionID int) *ValueIntSlice {
	key, err := dskey.FromParts("motion", motionID, "option_ids")
	if err != nil {
		return &ValueIntSlice{err: err}
	}

	return &ValueIntSlice{fetch: r, key: key}
}

func (r *Fetch) Motion_OriginID(motionID int) *ValueMaybeInt {
	key, err := dskey.FromParts("motion", motionID, "origin_id")
	if err != nil {
		return &ValueMaybeInt{err: err}
	}

	return &ValueMaybeInt{fetch: r, key: key}
}

func (r *Fetch) Motion_OriginMeetingID(motionID int) *ValueMaybeInt {
	key, err := dskey.FromParts("motion", motionID, "origin_meeting_id")
	if err != nil {
		return &ValueMaybeInt{err: err}
	}

	return &ValueMaybeInt{fetch: r, key: key}
}

func (r *Fetch) Motion_PersonalNoteIDs(motionID int) *ValueIntSlice {
	key, err := dskey.FromParts("motion", motionID, "personal_note_ids")
	if err != nil {
		return &ValueIntSlice{err: err}
	}

	return &ValueIntSlice{fetch: r, key: key}
}

func (r *Fetch) Motion_PollIDs(motionID int) *ValueIntSlice {
	key, err := dskey.FromParts("motion", motionID, "poll_ids")
	if err != nil {
		return &ValueIntSlice{err: err}
	}

	return &ValueIntSlice{fetch: r, key: key}
}

func (r *Fetch) Motion_ProjectionIDs(motionID int) *ValueIntSlice {
	key, err := dskey.FromParts("motion", motionID, "projection_ids")
	if err != nil {
		return &ValueIntSlice{err: err}
	}

	return &ValueIntSlice{fetch: r, key: key}
}

func (r *Fetch) Motion_Reason(motionID int) *ValueString {
	key, err := dskey.FromParts("motion", motionID, "reason")
	if err != nil {
		return &ValueString{err: err}
	}

	return &ValueString{fetch: r, key: key}
}

func (r *Fetch) Motion_RecommendationExtension(motionID int) *ValueString {
	key, err := dskey.FromParts("motion", motionID, "recommendation_extension")
	if err != nil {
		return &ValueString{err: err}
	}

	return &ValueString{fetch: r, key: key}
}

func (r *Fetch) Motion_RecommendationExtensionReferenceIDs(motionID int) *ValueStringSlice {
	key, err := dskey.FromParts("motion", motionID, "recommendation_extension_reference_ids")
	if err != nil {
		return &ValueStringSlice{err: err}
	}

	return &ValueStringSlice{fetch: r, key: key}
}

func (r *Fetch) Motion_RecommendationID(motionID int) *ValueMaybeInt {
	key, err := dskey.FromParts("motion", motionID, "recommendation_id")
	if err != nil {
		return &ValueMaybeInt{err: err}
	}

	return &ValueMaybeInt{fetch: r, key: key}
}

func (r *Fetch) Motion_ReferencedInMotionRecommendationExtensionIDs(motionID int) *ValueIntSlice {
	key, err := dskey.FromParts("motion", motionID, "referenced_in_motion_recommendation_extension_ids")
	if err != nil {
		return &ValueIntSlice{err: err}
	}

	return &ValueIntSlice{fetch: r, key: key}
}

func (r *Fetch) Motion_ReferencedInMotionStateExtensionIDs(motionID int) *ValueIntSlice {
	key, err := dskey.FromParts("motion", motionID, "referenced_in_motion_state_extension_ids")
	if err != nil {
		return &ValueIntSlice{err: err}
	}

	return &ValueIntSlice{fetch: r, key: key}
}

func (r *Fetch) Motion_SequentialNumber(motionID int) *ValueInt {
	key, err := dskey.FromParts("motion", motionID, "sequential_number")
	if err != nil {
		return &ValueInt{err: err}
	}

	return &ValueInt{fetch: r, key: key, required: true}
}

func (r *Fetch) Motion_SortChildIDs(motionID int) *ValueIntSlice {
	key, err := dskey.FromParts("motion", motionID, "sort_child_ids")
	if err != nil {
		return &ValueIntSlice{err: err}
	}

	return &ValueIntSlice{fetch: r, key: key}
}

func (r *Fetch) Motion_SortParentID(motionID int) *ValueMaybeInt {
	key, err := dskey.FromParts("motion", motionID, "sort_parent_id")
	if err != nil {
		return &ValueMaybeInt{err: err}
	}

	return &ValueMaybeInt{fetch: r, key: key}
}

func (r *Fetch) Motion_SortWeight(motionID int) *ValueInt {
	key, err := dskey.FromParts("motion", motionID, "sort_weight")
	if err != nil {
		return &ValueInt{err: err}
	}

	return &ValueInt{fetch: r, key: key}
}

func (r *Fetch) Motion_StartLineNumber(motionID int) *ValueInt {
	key, err := dskey.FromParts("motion", motionID, "start_line_number")
	if err != nil {
		return &ValueInt{err: err}
	}

	return &ValueInt{fetch: r, key: key}
}

func (r *Fetch) Motion_StateExtension(motionID int) *ValueString {
	key, err := dskey.FromParts("motion", motionID, "state_extension")
	if err != nil {
		return &ValueString{err: err}
	}

	return &ValueString{fetch: r, key: key}
}

func (r *Fetch) Motion_StateExtensionReferenceIDs(motionID int) *ValueStringSlice {
	key, err := dskey.FromParts("motion", motionID, "state_extension_reference_ids")
	if err != nil {
		return &ValueStringSlice{err: err}
	}

	return &ValueStringSlice{fetch: r, key: key}
}

func (r *Fetch) Motion_StateID(motionID int) *ValueInt {
	key, err := dskey.FromParts("motion", motionID, "state_id")
	if err != nil {
		return &ValueInt{err: err}
	}

	return &ValueInt{fetch: r, key: key, required: true}
}

func (r *Fetch) Motion_StatuteParagraphID(motionID int) *ValueMaybeInt {
	key, err := dskey.FromParts("motion", motionID, "statute_paragraph_id")
	if err != nil {
		return &ValueMaybeInt{err: err}
	}

	return &ValueMaybeInt{fetch: r, key: key}
}

func (r *Fetch) Motion_SubmitterIDs(motionID int) *ValueIntSlice {
	key, err := dskey.FromParts("motion", motionID, "submitter_ids")
	if err != nil {
		return &ValueIntSlice{err: err}
	}

	return &ValueIntSlice{fetch: r, key: key}
}

func (r *Fetch) Motion_SupporterMeetingUserIDs(motionID int) *ValueIntSlice {
	key, err := dskey.FromParts("motion", motionID, "supporter_meeting_user_ids")
	if err != nil {
		return &ValueIntSlice{err: err}
	}

	return &ValueIntSlice{fetch: r, key: key}
}

func (r *Fetch) Motion_TagIDs(motionID int) *ValueIntSlice {
	key, err := dskey.FromParts("motion", motionID, "tag_ids")
	if err != nil {
		return &ValueIntSlice{err: err}
	}

	return &ValueIntSlice{fetch: r, key: key}
}

func (r *Fetch) Motion_Text(motionID int) *ValueString {
	key, err := dskey.FromParts("motion", motionID, "text")
	if err != nil {
		return &ValueString{err: err}
	}

	return &ValueString{fetch: r, key: key}
}

func (r *Fetch) Motion_TextHash(motionID int) *ValueString {
	key, err := dskey.FromParts("motion", motionID, "text_hash")
	if err != nil {
		return &ValueString{err: err}
	}

	return &ValueString{fetch: r, key: key}
}

func (r *Fetch) Motion_Title(motionID int) *ValueString {
	key, err := dskey.FromParts("motion", motionID, "title")
	if err != nil {
		return &ValueString{err: err}
	}

	return &ValueString{fetch: r, key: key, required: true}
}

func (r *Fetch) Motion_WorkflowTimestamp(motionID int) *ValueInt {
	key, err := dskey.FromParts("motion", motionID, "workflow_timestamp")
	if err != nil {
		return &ValueInt{err: err}
	}

	return &ValueInt{fetch: r, key: key}
}

func (r *Fetch) Motion_WorkingGroupSpeakerIDs(motionID int) *ValueIntSlice {
	key, err := dskey.FromParts("motion", motionID, "working_group_speaker_ids")
	if err != nil {
		return &ValueIntSlice{err: err}
	}

	return &ValueIntSlice{fetch: r, key: key}
}

func (r *Fetch) Option_Abstain(optionID int) *ValueString {
	key, err := dskey.FromParts("option", optionID, "abstain")
	if err != nil {
		return &ValueString{err: err}
	}

	return &ValueString{fetch: r, key: key}
}

func (r *Fetch) Option_ContentObjectID(optionID int) *ValueMaybeString {
	key, err := dskey.FromParts("option", optionID, "content_object_id")
	if err != nil {
		return &ValueMaybeString{err: err}
	}

	return &ValueMaybeString{fetch: r, key: key}
}

func (r *Fetch) Option_ID(optionID int) *ValueInt {
	key, err := dskey.FromParts("option", optionID, "id")
	if err != nil {
		return &ValueInt{err: err}
	}

	return &ValueInt{fetch: r, key: key}
}

func (r *Fetch) Option_MeetingID(optionID int) *ValueInt {
	key, err := dskey.FromParts("option", optionID, "meeting_id")
	if err != nil {
		return &ValueInt{err: err}
	}

	return &ValueInt{fetch: r, key: key, required: true}
}

func (r *Fetch) Option_No(optionID int) *ValueString {
	key, err := dskey.FromParts("option", optionID, "no")
	if err != nil {
		return &ValueString{err: err}
	}

	return &ValueString{fetch: r, key: key}
}

func (r *Fetch) Option_PollID(optionID int) *ValueMaybeInt {
	key, err := dskey.FromParts("option", optionID, "poll_id")
	if err != nil {
		return &ValueMaybeInt{err: err}
	}

	return &ValueMaybeInt{fetch: r, key: key}
}

func (r *Fetch) Option_Text(optionID int) *ValueString {
	key, err := dskey.FromParts("option", optionID, "text")
	if err != nil {
		return &ValueString{err: err}
	}

	return &ValueString{fetch: r, key: key}
}

func (r *Fetch) Option_UsedAsGlobalOptionInPollID(optionID int) *ValueMaybeInt {
	key, err := dskey.FromParts("option", optionID, "used_as_global_option_in_poll_id")
	if err != nil {
		return &ValueMaybeInt{err: err}
	}

	return &ValueMaybeInt{fetch: r, key: key}
}

func (r *Fetch) Option_VoteIDs(optionID int) *ValueIntSlice {
	key, err := dskey.FromParts("option", optionID, "vote_ids")
	if err != nil {
		return &ValueIntSlice{err: err}
	}

	return &ValueIntSlice{fetch: r, key: key}
}

func (r *Fetch) Option_Weight(optionID int) *ValueInt {
	key, err := dskey.FromParts("option", optionID, "weight")
	if err != nil {
		return &ValueInt{err: err}
	}

	return &ValueInt{fetch: r, key: key}
}

func (r *Fetch) Option_Yes(optionID int) *ValueString {
	key, err := dskey.FromParts("option", optionID, "yes")
	if err != nil {
		return &ValueString{err: err}
	}

	return &ValueString{fetch: r, key: key}
}

func (r *Fetch) OrganizationTag_Color(organizationTagID int) *ValueString {
	key, err := dskey.FromParts("organization_tag", organizationTagID, "color")
	if err != nil {
		return &ValueString{err: err}
	}

	return &ValueString{fetch: r, key: key, required: true}
}

func (r *Fetch) OrganizationTag_ID(organizationTagID int) *ValueInt {
	key, err := dskey.FromParts("organization_tag", organizationTagID, "id")
	if err != nil {
		return &ValueInt{err: err}
	}

	return &ValueInt{fetch: r, key: key}
}

func (r *Fetch) OrganizationTag_Name(organizationTagID int) *ValueString {
	key, err := dskey.FromParts("organization_tag", organizationTagID, "name")
	if err != nil {
		return &ValueString{err: err}
	}

	return &ValueString{fetch: r, key: key, required: true}
}

func (r *Fetch) OrganizationTag_OrganizationID(organizationTagID int) *ValueInt {
	key, err := dskey.FromParts("organization_tag", organizationTagID, "organization_id")
	if err != nil {
		return &ValueInt{err: err}
	}

	return &ValueInt{fetch: r, key: key, required: true}
}

func (r *Fetch) OrganizationTag_TaggedIDs(organizationTagID int) *ValueStringSlice {
	key, err := dskey.FromParts("organization_tag", organizationTagID, "tagged_ids")
	if err != nil {
		return &ValueStringSlice{err: err}
	}

	return &ValueStringSlice{fetch: r, key: key}
}

func (r *Fetch) Organization_ActiveMeetingIDs(organizationID int) *ValueIntSlice {
	key, err := dskey.FromParts("organization", organizationID, "active_meeting_ids")
	if err != nil {
		return &ValueIntSlice{err: err}
	}

	return &ValueIntSlice{fetch: r, key: key}
}

func (r *Fetch) Organization_ArchivedMeetingIDs(organizationID int) *ValueIntSlice {
	key, err := dskey.FromParts("organization", organizationID, "archived_meeting_ids")
	if err != nil {
		return &ValueIntSlice{err: err}
	}

	return &ValueIntSlice{fetch: r, key: key}
}

func (r *Fetch) Organization_CommitteeIDs(organizationID int) *ValueIntSlice {
	key, err := dskey.FromParts("organization", organizationID, "committee_ids")
	if err != nil {
		return &ValueIntSlice{err: err}
	}

	return &ValueIntSlice{fetch: r, key: key}
}

func (r *Fetch) Organization_DefaultLanguage(organizationID int) *ValueString {
	key, err := dskey.FromParts("organization", organizationID, "default_language")
	if err != nil {
		return &ValueString{err: err}
	}

	return &ValueString{fetch: r, key: key, required: true}
}

func (r *Fetch) Organization_Description(organizationID int) *ValueString {
	key, err := dskey.FromParts("organization", organizationID, "description")
	if err != nil {
		return &ValueString{err: err}
	}

	return &ValueString{fetch: r, key: key}
}

func (r *Fetch) Organization_EnableAnonymous(organizationID int) *ValueBool {
	key, err := dskey.FromParts("organization", organizationID, "enable_anonymous")
	if err != nil {
		return &ValueBool{err: err}
	}

	return &ValueBool{fetch: r, key: key}
}

func (r *Fetch) Organization_EnableChat(organizationID int) *ValueBool {
	key, err := dskey.FromParts("organization", organizationID, "enable_chat")
	if err != nil {
		return &ValueBool{err: err}
	}

	return &ValueBool{fetch: r, key: key}
}

func (r *Fetch) Organization_EnableElectronicVoting(organizationID int) *ValueBool {
	key, err := dskey.FromParts("organization", organizationID, "enable_electronic_voting")
	if err != nil {
		return &ValueBool{err: err}
	}

	return &ValueBool{fetch: r, key: key}
}

func (r *Fetch) Organization_GenderIDs(organizationID int) *ValueIntSlice {
	key, err := dskey.FromParts("organization", organizationID, "gender_ids")
	if err != nil {
		return &ValueIntSlice{err: err}
	}

	return &ValueIntSlice{fetch: r, key: key}
}

func (r *Fetch) Organization_ID(organizationID int) *ValueInt {
	key, err := dskey.FromParts("organization", organizationID, "id")
	if err != nil {
		return &ValueInt{err: err}
	}

	return &ValueInt{fetch: r, key: key}
}

func (r *Fetch) Organization_LegalNotice(organizationID int) *ValueString {
	key, err := dskey.FromParts("organization", organizationID, "legal_notice")
	if err != nil {
		return &ValueString{err: err}
	}

	return &ValueString{fetch: r, key: key}
}

func (r *Fetch) Organization_LimitOfMeetings(organizationID int) *ValueInt {
	key, err := dskey.FromParts("organization", organizationID, "limit_of_meetings")
	if err != nil {
		return &ValueInt{err: err}
	}

	return &ValueInt{fetch: r, key: key}
}

func (r *Fetch) Organization_LimitOfUsers(organizationID int) *ValueInt {
	key, err := dskey.FromParts("organization", organizationID, "limit_of_users")
	if err != nil {
		return &ValueInt{err: err}
	}

	return &ValueInt{fetch: r, key: key}
}

func (r *Fetch) Organization_LoginText(organizationID int) *ValueString {
	key, err := dskey.FromParts("organization", organizationID, "login_text")
	if err != nil {
		return &ValueString{err: err}
	}

	return &ValueString{fetch: r, key: key}
}

func (r *Fetch) Organization_MediafileIDs(organizationID int) *ValueIntSlice {
	key, err := dskey.FromParts("organization", organizationID, "mediafile_ids")
	if err != nil {
		return &ValueIntSlice{err: err}
	}

	return &ValueIntSlice{fetch: r, key: key}
}

func (r *Fetch) Organization_Name(organizationID int) *ValueString {
	key, err := dskey.FromParts("organization", organizationID, "name")
	if err != nil {
		return &ValueString{err: err}
	}

	return &ValueString{fetch: r, key: key}
}

func (r *Fetch) Organization_OrganizationTagIDs(organizationID int) *ValueIntSlice {
	key, err := dskey.FromParts("organization", organizationID, "organization_tag_ids")
	if err != nil {
		return &ValueIntSlice{err: err}
	}

	return &ValueIntSlice{fetch: r, key: key}
}

func (r *Fetch) Organization_PrivacyPolicy(organizationID int) *ValueString {
	key, err := dskey.FromParts("organization", organizationID, "privacy_policy")
	if err != nil {
		return &ValueString{err: err}
	}

	return &ValueString{fetch: r, key: key}
}

func (r *Fetch) Organization_PublishedMediafileIDs(organizationID int) *ValueIntSlice {
	key, err := dskey.FromParts("organization", organizationID, "published_mediafile_ids")
	if err != nil {
		return &ValueIntSlice{err: err}
	}

	return &ValueIntSlice{fetch: r, key: key}
}

func (r *Fetch) Organization_RequireDuplicateFrom(organizationID int) *ValueBool {
	key, err := dskey.FromParts("organization", organizationID, "require_duplicate_from")
	if err != nil {
		return &ValueBool{err: err}
	}

	return &ValueBool{fetch: r, key: key}
}

func (r *Fetch) Organization_ResetPasswordVerboseErrors(organizationID int) *ValueBool {
	key, err := dskey.FromParts("organization", organizationID, "reset_password_verbose_errors")
	if err != nil {
		return &ValueBool{err: err}
	}

	return &ValueBool{fetch: r, key: key}
}

func (r *Fetch) Organization_SamlAttrMapping(organizationID int) *ValueJSON {
	key, err := dskey.FromParts("organization", organizationID, "saml_attr_mapping")
	if err != nil {
		return &ValueJSON{err: err}
	}

	return &ValueJSON{fetch: r, key: key}
}

func (r *Fetch) Organization_SamlEnabled(organizationID int) *ValueBool {
	key, err := dskey.FromParts("organization", organizationID, "saml_enabled")
	if err != nil {
		return &ValueBool{err: err}
	}

	return &ValueBool{fetch: r, key: key}
}

func (r *Fetch) Organization_SamlLoginButtonText(organizationID int) *ValueString {
	key, err := dskey.FromParts("organization", organizationID, "saml_login_button_text")
	if err != nil {
		return &ValueString{err: err}
	}

	return &ValueString{fetch: r, key: key}
}

func (r *Fetch) Organization_SamlMetadataIDp(organizationID int) *ValueString {
	key, err := dskey.FromParts("organization", organizationID, "saml_metadata_idp")
	if err != nil {
		return &ValueString{err: err}
	}

	return &ValueString{fetch: r, key: key}
}

func (r *Fetch) Organization_SamlMetadataSp(organizationID int) *ValueString {
	key, err := dskey.FromParts("organization", organizationID, "saml_metadata_sp")
	if err != nil {
		return &ValueString{err: err}
	}

	return &ValueString{fetch: r, key: key}
}

func (r *Fetch) Organization_SamlPrivateKey(organizationID int) *ValueString {
	key, err := dskey.FromParts("organization", organizationID, "saml_private_key")
	if err != nil {
		return &ValueString{err: err}
	}

	return &ValueString{fetch: r, key: key}
}

func (r *Fetch) Organization_TemplateMeetingIDs(organizationID int) *ValueIntSlice {
	key, err := dskey.FromParts("organization", organizationID, "template_meeting_ids")
	if err != nil {
		return &ValueIntSlice{err: err}
	}

	return &ValueIntSlice{fetch: r, key: key}
}

func (r *Fetch) Organization_ThemeID(organizationID int) *ValueInt {
	key, err := dskey.FromParts("organization", organizationID, "theme_id")
	if err != nil {
		return &ValueInt{err: err}
	}

	return &ValueInt{fetch: r, key: key, required: true}
}

func (r *Fetch) Organization_ThemeIDs(organizationID int) *ValueIntSlice {
	key, err := dskey.FromParts("organization", organizationID, "theme_ids")
	if err != nil {
		return &ValueIntSlice{err: err}
	}

	return &ValueIntSlice{fetch: r, key: key}
}

func (r *Fetch) Organization_Url(organizationID int) *ValueString {
	key, err := dskey.FromParts("organization", organizationID, "url")
	if err != nil {
		return &ValueString{err: err}
	}

	return &ValueString{fetch: r, key: key}
}

func (r *Fetch) Organization_UserIDs(organizationID int) *ValueIntSlice {
	key, err := dskey.FromParts("organization", organizationID, "user_ids")
	if err != nil {
		return &ValueIntSlice{err: err}
	}

	return &ValueIntSlice{fetch: r, key: key}
}

func (r *Fetch) Organization_UsersEmailBody(organizationID int) *ValueString {
	key, err := dskey.FromParts("organization", organizationID, "users_email_body")
	if err != nil {
		return &ValueString{err: err}
	}

	return &ValueString{fetch: r, key: key}
}

func (r *Fetch) Organization_UsersEmailReplyto(organizationID int) *ValueString {
	key, err := dskey.FromParts("organization", organizationID, "users_email_replyto")
	if err != nil {
		return &ValueString{err: err}
	}

	return &ValueString{fetch: r, key: key}
}

func (r *Fetch) Organization_UsersEmailSender(organizationID int) *ValueString {
	key, err := dskey.FromParts("organization", organizationID, "users_email_sender")
	if err != nil {
		return &ValueString{err: err}
	}

	return &ValueString{fetch: r, key: key}
}

func (r *Fetch) Organization_UsersEmailSubject(organizationID int) *ValueString {
	key, err := dskey.FromParts("organization", organizationID, "users_email_subject")
	if err != nil {
		return &ValueString{err: err}
	}

	return &ValueString{fetch: r, key: key}
}

func (r *Fetch) Organization_VoteDecryptPublicMainKey(organizationID int) *ValueString {
	key, err := dskey.FromParts("organization", organizationID, "vote_decrypt_public_main_key")
	if err != nil {
		return &ValueString{err: err}
	}

	return &ValueString{fetch: r, key: key}
}

func (r *Fetch) PersonalNote_ContentObjectID(personalNoteID int) *ValueMaybeString {
	key, err := dskey.FromParts("personal_note", personalNoteID, "content_object_id")
	if err != nil {
		return &ValueMaybeString{err: err}
	}

	return &ValueMaybeString{fetch: r, key: key}
}

func (r *Fetch) PersonalNote_ID(personalNoteID int) *ValueInt {
	key, err := dskey.FromParts("personal_note", personalNoteID, "id")
	if err != nil {
		return &ValueInt{err: err}
	}

	return &ValueInt{fetch: r, key: key}
}

func (r *Fetch) PersonalNote_MeetingID(personalNoteID int) *ValueInt {
	key, err := dskey.FromParts("personal_note", personalNoteID, "meeting_id")
	if err != nil {
		return &ValueInt{err: err}
	}

	return &ValueInt{fetch: r, key: key, required: true}
}

func (r *Fetch) PersonalNote_MeetingUserID(personalNoteID int) *ValueInt {
	key, err := dskey.FromParts("personal_note", personalNoteID, "meeting_user_id")
	if err != nil {
		return &ValueInt{err: err}
	}

	return &ValueInt{fetch: r, key: key, required: true}
}

func (r *Fetch) PersonalNote_Note(personalNoteID int) *ValueString {
	key, err := dskey.FromParts("personal_note", personalNoteID, "note")
	if err != nil {
		return &ValueString{err: err}
	}

	return &ValueString{fetch: r, key: key}
}

func (r *Fetch) PersonalNote_Star(personalNoteID int) *ValueBool {
	key, err := dskey.FromParts("personal_note", personalNoteID, "star")
	if err != nil {
		return &ValueBool{err: err}
	}

	return &ValueBool{fetch: r, key: key}
}

func (r *Fetch) PointOfOrderCategory_ID(pointOfOrderCategoryID int) *ValueInt {
	key, err := dskey.FromParts("point_of_order_category", pointOfOrderCategoryID, "id")
	if err != nil {
		return &ValueInt{err: err}
	}

	return &ValueInt{fetch: r, key: key}
}

func (r *Fetch) PointOfOrderCategory_MeetingID(pointOfOrderCategoryID int) *ValueInt {
	key, err := dskey.FromParts("point_of_order_category", pointOfOrderCategoryID, "meeting_id")
	if err != nil {
		return &ValueInt{err: err}
	}

	return &ValueInt{fetch: r, key: key, required: true}
}

func (r *Fetch) PointOfOrderCategory_Rank(pointOfOrderCategoryID int) *ValueInt {
	key, err := dskey.FromParts("point_of_order_category", pointOfOrderCategoryID, "rank")
	if err != nil {
		return &ValueInt{err: err}
	}

	return &ValueInt{fetch: r, key: key, required: true}
}

func (r *Fetch) PointOfOrderCategory_SpeakerIDs(pointOfOrderCategoryID int) *ValueIntSlice {
	key, err := dskey.FromParts("point_of_order_category", pointOfOrderCategoryID, "speaker_ids")
	if err != nil {
		return &ValueIntSlice{err: err}
	}

	return &ValueIntSlice{fetch: r, key: key}
}

func (r *Fetch) PointOfOrderCategory_Text(pointOfOrderCategoryID int) *ValueString {
	key, err := dskey.FromParts("point_of_order_category", pointOfOrderCategoryID, "text")
	if err != nil {
		return &ValueString{err: err}
	}

	return &ValueString{fetch: r, key: key, required: true}
}

func (r *Fetch) PollCandidateList_ID(pollCandidateListID int) *ValueInt {
	key, err := dskey.FromParts("poll_candidate_list", pollCandidateListID, "id")
	if err != nil {
		return &ValueInt{err: err}
	}

	return &ValueInt{fetch: r, key: key}
}

func (r *Fetch) PollCandidateList_MeetingID(pollCandidateListID int) *ValueInt {
	key, err := dskey.FromParts("poll_candidate_list", pollCandidateListID, "meeting_id")
	if err != nil {
		return &ValueInt{err: err}
	}

	return &ValueInt{fetch: r, key: key, required: true}
}

func (r *Fetch) PollCandidateList_OptionID(pollCandidateListID int) *ValueInt {
	key, err := dskey.FromParts("poll_candidate_list", pollCandidateListID, "option_id")
	if err != nil {
		return &ValueInt{err: err}
	}

	return &ValueInt{fetch: r, key: key, required: true}
}

func (r *Fetch) PollCandidateList_PollCandidateIDs(pollCandidateListID int) *ValueIntSlice {
	key, err := dskey.FromParts("poll_candidate_list", pollCandidateListID, "poll_candidate_ids")
	if err != nil {
		return &ValueIntSlice{err: err}
	}

	return &ValueIntSlice{fetch: r, key: key}
}

func (r *Fetch) PollCandidate_ID(pollCandidateID int) *ValueInt {
	key, err := dskey.FromParts("poll_candidate", pollCandidateID, "id")
	if err != nil {
		return &ValueInt{err: err}
	}

	return &ValueInt{fetch: r, key: key}
}

func (r *Fetch) PollCandidate_MeetingID(pollCandidateID int) *ValueInt {
	key, err := dskey.FromParts("poll_candidate", pollCandidateID, "meeting_id")
	if err != nil {
		return &ValueInt{err: err}
	}

	return &ValueInt{fetch: r, key: key, required: true}
}

func (r *Fetch) PollCandidate_PollCandidateListID(pollCandidateID int) *ValueInt {
	key, err := dskey.FromParts("poll_candidate", pollCandidateID, "poll_candidate_list_id")
	if err != nil {
		return &ValueInt{err: err}
	}

	return &ValueInt{fetch: r, key: key, required: true}
}

func (r *Fetch) PollCandidate_UserID(pollCandidateID int) *ValueMaybeInt {
	key, err := dskey.FromParts("poll_candidate", pollCandidateID, "user_id")
	if err != nil {
		return &ValueMaybeInt{err: err}
	}

	return &ValueMaybeInt{fetch: r, key: key}
}

func (r *Fetch) PollCandidate_Weight(pollCandidateID int) *ValueInt {
	key, err := dskey.FromParts("poll_candidate", pollCandidateID, "weight")
	if err != nil {
		return &ValueInt{err: err}
	}

	return &ValueInt{fetch: r, key: key, required: true}
}

func (r *Fetch) Poll_Backend(pollID int) *ValueString {
	key, err := dskey.FromParts("poll", pollID, "backend")
	if err != nil {
		return &ValueString{err: err}
	}

	return &ValueString{fetch: r, key: key, required: true}
}

func (r *Fetch) Poll_ContentObjectID(pollID int) *ValueString {
	key, err := dskey.FromParts("poll", pollID, "content_object_id")
	if err != nil {
		return &ValueString{err: err}
	}

	return &ValueString{fetch: r, key: key, required: true}
}

func (r *Fetch) Poll_CryptKey(pollID int) *ValueString {
	key, err := dskey.FromParts("poll", pollID, "crypt_key")
	if err != nil {
		return &ValueString{err: err}
	}

	return &ValueString{fetch: r, key: key}
}

func (r *Fetch) Poll_CryptSignature(pollID int) *ValueString {
	key, err := dskey.FromParts("poll", pollID, "crypt_signature")
	if err != nil {
		return &ValueString{err: err}
	}

	return &ValueString{fetch: r, key: key}
}

func (r *Fetch) Poll_Description(pollID int) *ValueString {
	key, err := dskey.FromParts("poll", pollID, "description")
	if err != nil {
		return &ValueString{err: err}
	}

	return &ValueString{fetch: r, key: key}
}

func (r *Fetch) Poll_EntitledGroupIDs(pollID int) *ValueIntSlice {
	key, err := dskey.FromParts("poll", pollID, "entitled_group_ids")
	if err != nil {
		return &ValueIntSlice{err: err}
	}

	return &ValueIntSlice{fetch: r, key: key}
}

func (r *Fetch) Poll_EntitledUsersAtStop(pollID int) *ValueJSON {
	key, err := dskey.FromParts("poll", pollID, "entitled_users_at_stop")
	if err != nil {
		return &ValueJSON{err: err}
	}

	return &ValueJSON{fetch: r, key: key}
}

func (r *Fetch) Poll_GlobalAbstain(pollID int) *ValueBool {
	key, err := dskey.FromParts("poll", pollID, "global_abstain")
	if err != nil {
		return &ValueBool{err: err}
	}

	return &ValueBool{fetch: r, key: key}
}

func (r *Fetch) Poll_GlobalNo(pollID int) *ValueBool {
	key, err := dskey.FromParts("poll", pollID, "global_no")
	if err != nil {
		return &ValueBool{err: err}
	}

	return &ValueBool{fetch: r, key: key}
}

func (r *Fetch) Poll_GlobalOptionID(pollID int) *ValueMaybeInt {
	key, err := dskey.FromParts("poll", pollID, "global_option_id")
	if err != nil {
		return &ValueMaybeInt{err: err}
	}

	return &ValueMaybeInt{fetch: r, key: key}
}

func (r *Fetch) Poll_GlobalYes(pollID int) *ValueBool {
	key, err := dskey.FromParts("poll", pollID, "global_yes")
	if err != nil {
		return &ValueBool{err: err}
	}

	return &ValueBool{fetch: r, key: key}
}

func (r *Fetch) Poll_ID(pollID int) *ValueInt {
	key, err := dskey.FromParts("poll", pollID, "id")
	if err != nil {
		return &ValueInt{err: err}
	}

	return &ValueInt{fetch: r, key: key}
}

func (r *Fetch) Poll_IsPseudoanonymized(pollID int) *ValueBool {
	key, err := dskey.FromParts("poll", pollID, "is_pseudoanonymized")
	if err != nil {
		return &ValueBool{err: err}
	}

	return &ValueBool{fetch: r, key: key}
}

func (r *Fetch) Poll_MaxVotesAmount(pollID int) *ValueInt {
	key, err := dskey.FromParts("poll", pollID, "max_votes_amount")
	if err != nil {
		return &ValueInt{err: err}
	}

	return &ValueInt{fetch: r, key: key}
}

func (r *Fetch) Poll_MaxVotesPerOption(pollID int) *ValueInt {
	key, err := dskey.FromParts("poll", pollID, "max_votes_per_option")
	if err != nil {
		return &ValueInt{err: err}
	}

	return &ValueInt{fetch: r, key: key}
}

func (r *Fetch) Poll_MeetingID(pollID int) *ValueInt {
	key, err := dskey.FromParts("poll", pollID, "meeting_id")
	if err != nil {
		return &ValueInt{err: err}
	}

	return &ValueInt{fetch: r, key: key, required: true}
}

func (r *Fetch) Poll_MinVotesAmount(pollID int) *ValueInt {
	key, err := dskey.FromParts("poll", pollID, "min_votes_amount")
	if err != nil {
		return &ValueInt{err: err}
	}

	return &ValueInt{fetch: r, key: key}
}

func (r *Fetch) Poll_OnehundredPercentBase(pollID int) *ValueString {
	key, err := dskey.FromParts("poll", pollID, "onehundred_percent_base")
	if err != nil {
		return &ValueString{err: err}
	}

	return &ValueString{fetch: r, key: key, required: true}
}

func (r *Fetch) Poll_OptionIDs(pollID int) *ValueIntSlice {
	key, err := dskey.FromParts("poll", pollID, "option_ids")
	if err != nil {
		return &ValueIntSlice{err: err}
	}

	return &ValueIntSlice{fetch: r, key: key}
}

func (r *Fetch) Poll_Pollmethod(pollID int) *ValueString {
	key, err := dskey.FromParts("poll", pollID, "pollmethod")
	if err != nil {
		return &ValueString{err: err}
	}

	return &ValueString{fetch: r, key: key, required: true}
}

func (r *Fetch) Poll_ProjectionIDs(pollID int) *ValueIntSlice {
	key, err := dskey.FromParts("poll", pollID, "projection_ids")
	if err != nil {
		return &ValueIntSlice{err: err}
	}

	return &ValueIntSlice{fetch: r, key: key}
}

func (r *Fetch) Poll_SequentialNumber(pollID int) *ValueInt {
	key, err := dskey.FromParts("poll", pollID, "sequential_number")
	if err != nil {
		return &ValueInt{err: err}
	}

	return &ValueInt{fetch: r, key: key, required: true}
}

func (r *Fetch) Poll_State(pollID int) *ValueString {
	key, err := dskey.FromParts("poll", pollID, "state")
	if err != nil {
		return &ValueString{err: err}
	}

	return &ValueString{fetch: r, key: key}
}

func (r *Fetch) Poll_Title(pollID int) *ValueString {
	key, err := dskey.FromParts("poll", pollID, "title")
	if err != nil {
		return &ValueString{err: err}
	}

	return &ValueString{fetch: r, key: key, required: true}
}

func (r *Fetch) Poll_Type(pollID int) *ValueString {
	key, err := dskey.FromParts("poll", pollID, "type")
	if err != nil {
		return &ValueString{err: err}
	}

	return &ValueString{fetch: r, key: key, required: true}
}

func (r *Fetch) Poll_VoteCount(pollID int) *ValueInt {
	key, err := dskey.FromParts("poll", pollID, "vote_count")
	if err != nil {
		return &ValueInt{err: err}
	}

	return &ValueInt{fetch: r, key: key}
}

func (r *Fetch) Poll_VotedIDs(pollID int) *ValueIntSlice {
	key, err := dskey.FromParts("poll", pollID, "voted_ids")
	if err != nil {
		return &ValueIntSlice{err: err}
	}

	return &ValueIntSlice{fetch: r, key: key}
}

func (r *Fetch) Poll_VotesRaw(pollID int) *ValueString {
	key, err := dskey.FromParts("poll", pollID, "votes_raw")
	if err != nil {
		return &ValueString{err: err}
	}

	return &ValueString{fetch: r, key: key}
}

func (r *Fetch) Poll_VotesSignature(pollID int) *ValueString {
	key, err := dskey.FromParts("poll", pollID, "votes_signature")
	if err != nil {
		return &ValueString{err: err}
	}

	return &ValueString{fetch: r, key: key}
}

func (r *Fetch) Poll_Votescast(pollID int) *ValueString {
	key, err := dskey.FromParts("poll", pollID, "votescast")
	if err != nil {
		return &ValueString{err: err}
	}

	return &ValueString{fetch: r, key: key}
}

func (r *Fetch) Poll_Votesinvalid(pollID int) *ValueString {
	key, err := dskey.FromParts("poll", pollID, "votesinvalid")
	if err != nil {
		return &ValueString{err: err}
	}

	return &ValueString{fetch: r, key: key}
}

func (r *Fetch) Poll_Votesvalid(pollID int) *ValueString {
	key, err := dskey.FromParts("poll", pollID, "votesvalid")
	if err != nil {
		return &ValueString{err: err}
	}

	return &ValueString{fetch: r, key: key}
}

func (r *Fetch) Projection_Content(projectionID int) *ValueJSON {
	key, err := dskey.FromParts("projection", projectionID, "content")
	if err != nil {
		return &ValueJSON{err: err}
	}

	return &ValueJSON{fetch: r, key: key}
}

func (r *Fetch) Projection_ContentObjectID(projectionID int) *ValueString {
	key, err := dskey.FromParts("projection", projectionID, "content_object_id")
	if err != nil {
		return &ValueString{err: err}
	}

	return &ValueString{fetch: r, key: key, required: true}
}

func (r *Fetch) Projection_CurrentProjectorID(projectionID int) *ValueMaybeInt {
	key, err := dskey.FromParts("projection", projectionID, "current_projector_id")
	if err != nil {
		return &ValueMaybeInt{err: err}
	}

	return &ValueMaybeInt{fetch: r, key: key}
}

func (r *Fetch) Projection_HistoryProjectorID(projectionID int) *ValueMaybeInt {
	key, err := dskey.FromParts("projection", projectionID, "history_projector_id")
	if err != nil {
		return &ValueMaybeInt{err: err}
	}

	return &ValueMaybeInt{fetch: r, key: key}
}

func (r *Fetch) Projection_ID(projectionID int) *ValueInt {
	key, err := dskey.FromParts("projection", projectionID, "id")
	if err != nil {
		return &ValueInt{err: err}
	}

	return &ValueInt{fetch: r, key: key}
}

func (r *Fetch) Projection_MeetingID(projectionID int) *ValueInt {
	key, err := dskey.FromParts("projection", projectionID, "meeting_id")
	if err != nil {
		return &ValueInt{err: err}
	}

	return &ValueInt{fetch: r, key: key, required: true}
}

func (r *Fetch) Projection_Options(projectionID int) *ValueJSON {
	key, err := dskey.FromParts("projection", projectionID, "options")
	if err != nil {
		return &ValueJSON{err: err}
	}

	return &ValueJSON{fetch: r, key: key}
}

func (r *Fetch) Projection_PreviewProjectorID(projectionID int) *ValueMaybeInt {
	key, err := dskey.FromParts("projection", projectionID, "preview_projector_id")
	if err != nil {
		return &ValueMaybeInt{err: err}
	}

	return &ValueMaybeInt{fetch: r, key: key}
}

func (r *Fetch) Projection_Stable(projectionID int) *ValueBool {
	key, err := dskey.FromParts("projection", projectionID, "stable")
	if err != nil {
		return &ValueBool{err: err}
	}

	return &ValueBool{fetch: r, key: key}
}

func (r *Fetch) Projection_Type(projectionID int) *ValueString {
	key, err := dskey.FromParts("projection", projectionID, "type")
	if err != nil {
		return &ValueString{err: err}
	}

	return &ValueString{fetch: r, key: key}
}

func (r *Fetch) Projection_Weight(projectionID int) *ValueInt {
	key, err := dskey.FromParts("projection", projectionID, "weight")
	if err != nil {
		return &ValueInt{err: err}
	}

	return &ValueInt{fetch: r, key: key}
}

func (r *Fetch) ProjectorCountdown_CountdownTime(projectorCountdownID int) *ValueFloat {
	key, err := dskey.FromParts("projector_countdown", projectorCountdownID, "countdown_time")
	if err != nil {
		return &ValueFloat{err: err}
	}

	return &ValueFloat{fetch: r, key: key}
}

func (r *Fetch) ProjectorCountdown_DefaultTime(projectorCountdownID int) *ValueInt {
	key, err := dskey.FromParts("projector_countdown", projectorCountdownID, "default_time")
	if err != nil {
		return &ValueInt{err: err}
	}

	return &ValueInt{fetch: r, key: key}
}

func (r *Fetch) ProjectorCountdown_Description(projectorCountdownID int) *ValueString {
	key, err := dskey.FromParts("projector_countdown", projectorCountdownID, "description")
	if err != nil {
		return &ValueString{err: err}
	}

	return &ValueString{fetch: r, key: key}
}

func (r *Fetch) ProjectorCountdown_ID(projectorCountdownID int) *ValueInt {
	key, err := dskey.FromParts("projector_countdown", projectorCountdownID, "id")
	if err != nil {
		return &ValueInt{err: err}
	}

	return &ValueInt{fetch: r, key: key}
}

func (r *Fetch) ProjectorCountdown_MeetingID(projectorCountdownID int) *ValueInt {
	key, err := dskey.FromParts("projector_countdown", projectorCountdownID, "meeting_id")
	if err != nil {
		return &ValueInt{err: err}
	}

	return &ValueInt{fetch: r, key: key, required: true}
}

func (r *Fetch) ProjectorCountdown_ProjectionIDs(projectorCountdownID int) *ValueIntSlice {
	key, err := dskey.FromParts("projector_countdown", projectorCountdownID, "projection_ids")
	if err != nil {
		return &ValueIntSlice{err: err}
	}

	return &ValueIntSlice{fetch: r, key: key}
}

func (r *Fetch) ProjectorCountdown_Running(projectorCountdownID int) *ValueBool {
	key, err := dskey.FromParts("projector_countdown", projectorCountdownID, "running")
	if err != nil {
		return &ValueBool{err: err}
	}

	return &ValueBool{fetch: r, key: key}
}

func (r *Fetch) ProjectorCountdown_Title(projectorCountdownID int) *ValueString {
	key, err := dskey.FromParts("projector_countdown", projectorCountdownID, "title")
	if err != nil {
		return &ValueString{err: err}
	}

	return &ValueString{fetch: r, key: key, required: true}
}

func (r *Fetch) ProjectorCountdown_UsedAsListOfSpeakersCountdownMeetingID(projectorCountdownID int) *ValueMaybeInt {
	key, err := dskey.FromParts("projector_countdown", projectorCountdownID, "used_as_list_of_speakers_countdown_meeting_id")
	if err != nil {
		return &ValueMaybeInt{err: err}
	}

	return &ValueMaybeInt{fetch: r, key: key}
}

func (r *Fetch) ProjectorCountdown_UsedAsPollCountdownMeetingID(projectorCountdownID int) *ValueMaybeInt {
	key, err := dskey.FromParts("projector_countdown", projectorCountdownID, "used_as_poll_countdown_meeting_id")
	if err != nil {
		return &ValueMaybeInt{err: err}
	}

	return &ValueMaybeInt{fetch: r, key: key}
}

func (r *Fetch) ProjectorMessage_ID(projectorMessageID int) *ValueInt {
	key, err := dskey.FromParts("projector_message", projectorMessageID, "id")
	if err != nil {
		return &ValueInt{err: err}
	}

	return &ValueInt{fetch: r, key: key}
}

func (r *Fetch) ProjectorMessage_MeetingID(projectorMessageID int) *ValueInt {
	key, err := dskey.FromParts("projector_message", projectorMessageID, "meeting_id")
	if err != nil {
		return &ValueInt{err: err}
	}

	return &ValueInt{fetch: r, key: key, required: true}
}

func (r *Fetch) ProjectorMessage_Message(projectorMessageID int) *ValueString {
	key, err := dskey.FromParts("projector_message", projectorMessageID, "message")
	if err != nil {
		return &ValueString{err: err}
	}

	return &ValueString{fetch: r, key: key}
}

func (r *Fetch) ProjectorMessage_ProjectionIDs(projectorMessageID int) *ValueIntSlice {
	key, err := dskey.FromParts("projector_message", projectorMessageID, "projection_ids")
	if err != nil {
		return &ValueIntSlice{err: err}
	}

	return &ValueIntSlice{fetch: r, key: key}
}

func (r *Fetch) Projector_AspectRatioDenominator(projectorID int) *ValueInt {
	key, err := dskey.FromParts("projector", projectorID, "aspect_ratio_denominator")
	if err != nil {
		return &ValueInt{err: err}
	}

	return &ValueInt{fetch: r, key: key}
}

func (r *Fetch) Projector_AspectRatioNumerator(projectorID int) *ValueInt {
	key, err := dskey.FromParts("projector", projectorID, "aspect_ratio_numerator")
	if err != nil {
		return &ValueInt{err: err}
	}

	return &ValueInt{fetch: r, key: key}
}

func (r *Fetch) Projector_BackgroundColor(projectorID int) *ValueString {
	key, err := dskey.FromParts("projector", projectorID, "background_color")
	if err != nil {
		return &ValueString{err: err}
	}

	return &ValueString{fetch: r, key: key}
}

func (r *Fetch) Projector_ChyronBackgroundColor(projectorID int) *ValueString {
	key, err := dskey.FromParts("projector", projectorID, "chyron_background_color")
	if err != nil {
		return &ValueString{err: err}
	}

	return &ValueString{fetch: r, key: key}
}

func (r *Fetch) Projector_ChyronBackgroundColor2(projectorID int) *ValueString {
	key, err := dskey.FromParts("projector", projectorID, "chyron_background_color_2")
	if err != nil {
		return &ValueString{err: err}
	}

	return &ValueString{fetch: r, key: key}
}

func (r *Fetch) Projector_ChyronFontColor(projectorID int) *ValueString {
	key, err := dskey.FromParts("projector", projectorID, "chyron_font_color")
	if err != nil {
		return &ValueString{err: err}
	}

	return &ValueString{fetch: r, key: key}
}

func (r *Fetch) Projector_ChyronFontColor2(projectorID int) *ValueString {
	key, err := dskey.FromParts("projector", projectorID, "chyron_font_color_2")
	if err != nil {
		return &ValueString{err: err}
	}

	return &ValueString{fetch: r, key: key}
}

func (r *Fetch) Projector_Color(projectorID int) *ValueString {
	key, err := dskey.FromParts("projector", projectorID, "color")
	if err != nil {
		return &ValueString{err: err}
	}

	return &ValueString{fetch: r, key: key}
}

func (r *Fetch) Projector_CurrentProjectionIDs(projectorID int) *ValueIntSlice {
	key, err := dskey.FromParts("projector", projectorID, "current_projection_ids")
	if err != nil {
		return &ValueIntSlice{err: err}
	}

	return &ValueIntSlice{fetch: r, key: key}
}

func (r *Fetch) Projector_HeaderBackgroundColor(projectorID int) *ValueString {
	key, err := dskey.FromParts("projector", projectorID, "header_background_color")
	if err != nil {
		return &ValueString{err: err}
	}

	return &ValueString{fetch: r, key: key}
}

func (r *Fetch) Projector_HeaderFontColor(projectorID int) *ValueString {
	key, err := dskey.FromParts("projector", projectorID, "header_font_color")
	if err != nil {
		return &ValueString{err: err}
	}

	return &ValueString{fetch: r, key: key}
}

func (r *Fetch) Projector_HeaderH1Color(projectorID int) *ValueString {
	key, err := dskey.FromParts("projector", projectorID, "header_h1_color")
	if err != nil {
		return &ValueString{err: err}
	}

	return &ValueString{fetch: r, key: key}
}

func (r *Fetch) Projector_HistoryProjectionIDs(projectorID int) *ValueIntSlice {
	key, err := dskey.FromParts("projector", projectorID, "history_projection_ids")
	if err != nil {
		return &ValueIntSlice{err: err}
	}

	return &ValueIntSlice{fetch: r, key: key}
}

func (r *Fetch) Projector_ID(projectorID int) *ValueInt {
	key, err := dskey.FromParts("projector", projectorID, "id")
	if err != nil {
		return &ValueInt{err: err}
	}

	return &ValueInt{fetch: r, key: key}
}

func (r *Fetch) Projector_IsInternal(projectorID int) *ValueBool {
	key, err := dskey.FromParts("projector", projectorID, "is_internal")
	if err != nil {
		return &ValueBool{err: err}
	}

	return &ValueBool{fetch: r, key: key}
}

func (r *Fetch) Projector_MeetingID(projectorID int) *ValueInt {
	key, err := dskey.FromParts("projector", projectorID, "meeting_id")
	if err != nil {
		return &ValueInt{err: err}
	}

	return &ValueInt{fetch: r, key: key, required: true}
}

func (r *Fetch) Projector_Name(projectorID int) *ValueString {
	key, err := dskey.FromParts("projector", projectorID, "name")
	if err != nil {
		return &ValueString{err: err}
	}

	return &ValueString{fetch: r, key: key}
}

func (r *Fetch) Projector_PreviewProjectionIDs(projectorID int) *ValueIntSlice {
	key, err := dskey.FromParts("projector", projectorID, "preview_projection_ids")
	if err != nil {
		return &ValueIntSlice{err: err}
	}

	return &ValueIntSlice{fetch: r, key: key}
}

func (r *Fetch) Projector_Scale(projectorID int) *ValueInt {
	key, err := dskey.FromParts("projector", projectorID, "scale")
	if err != nil {
		return &ValueInt{err: err}
	}

	return &ValueInt{fetch: r, key: key}
}

func (r *Fetch) Projector_Scroll(projectorID int) *ValueInt {
	key, err := dskey.FromParts("projector", projectorID, "scroll")
	if err != nil {
		return &ValueInt{err: err}
	}

	return &ValueInt{fetch: r, key: key}
}

func (r *Fetch) Projector_SequentialNumber(projectorID int) *ValueInt {
	key, err := dskey.FromParts("projector", projectorID, "sequential_number")
	if err != nil {
		return &ValueInt{err: err}
	}

	return &ValueInt{fetch: r, key: key, required: true}
}

func (r *Fetch) Projector_ShowClock(projectorID int) *ValueBool {
	key, err := dskey.FromParts("projector", projectorID, "show_clock")
	if err != nil {
		return &ValueBool{err: err}
	}

	return &ValueBool{fetch: r, key: key}
}

func (r *Fetch) Projector_ShowHeaderFooter(projectorID int) *ValueBool {
	key, err := dskey.FromParts("projector", projectorID, "show_header_footer")
	if err != nil {
		return &ValueBool{err: err}
	}

	return &ValueBool{fetch: r, key: key}
}

func (r *Fetch) Projector_ShowLogo(projectorID int) *ValueBool {
	key, err := dskey.FromParts("projector", projectorID, "show_logo")
	if err != nil {
		return &ValueBool{err: err}
	}

	return &ValueBool{fetch: r, key: key}
}

func (r *Fetch) Projector_ShowTitle(projectorID int) *ValueBool {
	key, err := dskey.FromParts("projector", projectorID, "show_title")
	if err != nil {
		return &ValueBool{err: err}
	}

	return &ValueBool{fetch: r, key: key}
}

func (r *Fetch) Projector_UsedAsDefaultProjectorForAgendaItemListInMeetingID(projectorID int) *ValueMaybeInt {
	key, err := dskey.FromParts("projector", projectorID, "used_as_default_projector_for_agenda_item_list_in_meeting_id")
	if err != nil {
		return &ValueMaybeInt{err: err}
	}

	return &ValueMaybeInt{fetch: r, key: key}
}

func (r *Fetch) Projector_UsedAsDefaultProjectorForAmendmentInMeetingID(projectorID int) *ValueMaybeInt {
	key, err := dskey.FromParts("projector", projectorID, "used_as_default_projector_for_amendment_in_meeting_id")
	if err != nil {
		return &ValueMaybeInt{err: err}
	}

	return &ValueMaybeInt{fetch: r, key: key}
}

func (r *Fetch) Projector_UsedAsDefaultProjectorForAssignmentInMeetingID(projectorID int) *ValueMaybeInt {
	key, err := dskey.FromParts("projector", projectorID, "used_as_default_projector_for_assignment_in_meeting_id")
	if err != nil {
		return &ValueMaybeInt{err: err}
	}

	return &ValueMaybeInt{fetch: r, key: key}
}

func (r *Fetch) Projector_UsedAsDefaultProjectorForAssignmentPollInMeetingID(projectorID int) *ValueMaybeInt {
	key, err := dskey.FromParts("projector", projectorID, "used_as_default_projector_for_assignment_poll_in_meeting_id")
	if err != nil {
		return &ValueMaybeInt{err: err}
	}

	return &ValueMaybeInt{fetch: r, key: key}
}

func (r *Fetch) Projector_UsedAsDefaultProjectorForCountdownInMeetingID(projectorID int) *ValueMaybeInt {
	key, err := dskey.FromParts("projector", projectorID, "used_as_default_projector_for_countdown_in_meeting_id")
	if err != nil {
		return &ValueMaybeInt{err: err}
	}

	return &ValueMaybeInt{fetch: r, key: key}
}

func (r *Fetch) Projector_UsedAsDefaultProjectorForCurrentListOfSpeakersInMeetingID(projectorID int) *ValueMaybeInt {
	key, err := dskey.FromParts("projector", projectorID, "used_as_default_projector_for_current_list_of_speakers_in_meeting_id")
	if err != nil {
		return &ValueMaybeInt{err: err}
	}

	return &ValueMaybeInt{fetch: r, key: key}
}

func (r *Fetch) Projector_UsedAsDefaultProjectorForListOfSpeakersInMeetingID(projectorID int) *ValueMaybeInt {
	key, err := dskey.FromParts("projector", projectorID, "used_as_default_projector_for_list_of_speakers_in_meeting_id")
	if err != nil {
		return &ValueMaybeInt{err: err}
	}

	return &ValueMaybeInt{fetch: r, key: key}
}

func (r *Fetch) Projector_UsedAsDefaultProjectorForMediafileInMeetingID(projectorID int) *ValueMaybeInt {
	key, err := dskey.FromParts("projector", projectorID, "used_as_default_projector_for_mediafile_in_meeting_id")
	if err != nil {
		return &ValueMaybeInt{err: err}
	}

	return &ValueMaybeInt{fetch: r, key: key}
}

func (r *Fetch) Projector_UsedAsDefaultProjectorForMessageInMeetingID(projectorID int) *ValueMaybeInt {
	key, err := dskey.FromParts("projector", projectorID, "used_as_default_projector_for_message_in_meeting_id")
	if err != nil {
		return &ValueMaybeInt{err: err}
	}

	return &ValueMaybeInt{fetch: r, key: key}
}

func (r *Fetch) Projector_UsedAsDefaultProjectorForMotionBlockInMeetingID(projectorID int) *ValueMaybeInt {
	key, err := dskey.FromParts("projector", projectorID, "used_as_default_projector_for_motion_block_in_meeting_id")
	if err != nil {
		return &ValueMaybeInt{err: err}
	}

	return &ValueMaybeInt{fetch: r, key: key}
}

func (r *Fetch) Projector_UsedAsDefaultProjectorForMotionInMeetingID(projectorID int) *ValueMaybeInt {
	key, err := dskey.FromParts("projector", projectorID, "used_as_default_projector_for_motion_in_meeting_id")
	if err != nil {
		return &ValueMaybeInt{err: err}
	}

	return &ValueMaybeInt{fetch: r, key: key}
}

func (r *Fetch) Projector_UsedAsDefaultProjectorForMotionPollInMeetingID(projectorID int) *ValueMaybeInt {
	key, err := dskey.FromParts("projector", projectorID, "used_as_default_projector_for_motion_poll_in_meeting_id")
	if err != nil {
		return &ValueMaybeInt{err: err}
	}

	return &ValueMaybeInt{fetch: r, key: key}
}

func (r *Fetch) Projector_UsedAsDefaultProjectorForPollInMeetingID(projectorID int) *ValueMaybeInt {
	key, err := dskey.FromParts("projector", projectorID, "used_as_default_projector_for_poll_in_meeting_id")
	if err != nil {
		return &ValueMaybeInt{err: err}
	}

	return &ValueMaybeInt{fetch: r, key: key}
}

func (r *Fetch) Projector_UsedAsDefaultProjectorForTopicInMeetingID(projectorID int) *ValueMaybeInt {
	key, err := dskey.FromParts("projector", projectorID, "used_as_default_projector_for_topic_in_meeting_id")
	if err != nil {
		return &ValueMaybeInt{err: err}
	}

	return &ValueMaybeInt{fetch: r, key: key}
}

func (r *Fetch) Projector_UsedAsReferenceProjectorMeetingID(projectorID int) *ValueMaybeInt {
	key, err := dskey.FromParts("projector", projectorID, "used_as_reference_projector_meeting_id")
	if err != nil {
		return &ValueMaybeInt{err: err}
	}

	return &ValueMaybeInt{fetch: r, key: key}
}

func (r *Fetch) Projector_Width(projectorID int) *ValueInt {
	key, err := dskey.FromParts("projector", projectorID, "width")
	if err != nil {
		return &ValueInt{err: err}
	}

	return &ValueInt{fetch: r, key: key}
}

func (r *Fetch) Speaker_BeginTime(speakerID int) *ValueInt {
	key, err := dskey.FromParts("speaker", speakerID, "begin_time")
	if err != nil {
		return &ValueInt{err: err}
	}

	return &ValueInt{fetch: r, key: key}
}

func (r *Fetch) Speaker_EndTime(speakerID int) *ValueInt {
	key, err := dskey.FromParts("speaker", speakerID, "end_time")
	if err != nil {
		return &ValueInt{err: err}
	}

	return &ValueInt{fetch: r, key: key}
}

func (r *Fetch) Speaker_ID(speakerID int) *ValueInt {
	key, err := dskey.FromParts("speaker", speakerID, "id")
	if err != nil {
		return &ValueInt{err: err}
	}

	return &ValueInt{fetch: r, key: key}
}

func (r *Fetch) Speaker_ListOfSpeakersID(speakerID int) *ValueInt {
	key, err := dskey.FromParts("speaker", speakerID, "list_of_speakers_id")
	if err != nil {
		return &ValueInt{err: err}
	}

	return &ValueInt{fetch: r, key: key, required: true}
}

func (r *Fetch) Speaker_MeetingID(speakerID int) *ValueInt {
	key, err := dskey.FromParts("speaker", speakerID, "meeting_id")
	if err != nil {
		return &ValueInt{err: err}
	}

	return &ValueInt{fetch: r, key: key, required: true}
}

func (r *Fetch) Speaker_MeetingUserID(speakerID int) *ValueMaybeInt {
	key, err := dskey.FromParts("speaker", speakerID, "meeting_user_id")
	if err != nil {
		return &ValueMaybeInt{err: err}
	}

	return &ValueMaybeInt{fetch: r, key: key}
}

func (r *Fetch) Speaker_Note(speakerID int) *ValueString {
	key, err := dskey.FromParts("speaker", speakerID, "note")
	if err != nil {
		return &ValueString{err: err}
	}

	return &ValueString{fetch: r, key: key}
}

func (r *Fetch) Speaker_PauseTime(speakerID int) *ValueInt {
	key, err := dskey.FromParts("speaker", speakerID, "pause_time")
	if err != nil {
		return &ValueInt{err: err}
	}

	return &ValueInt{fetch: r, key: key}
}

func (r *Fetch) Speaker_PointOfOrder(speakerID int) *ValueBool {
	key, err := dskey.FromParts("speaker", speakerID, "point_of_order")
	if err != nil {
		return &ValueBool{err: err}
	}

	return &ValueBool{fetch: r, key: key}
}

func (r *Fetch) Speaker_PointOfOrderCategoryID(speakerID int) *ValueMaybeInt {
	key, err := dskey.FromParts("speaker", speakerID, "point_of_order_category_id")
	if err != nil {
		return &ValueMaybeInt{err: err}
	}

	return &ValueMaybeInt{fetch: r, key: key}
}

func (r *Fetch) Speaker_SpeechState(speakerID int) *ValueString {
	key, err := dskey.FromParts("speaker", speakerID, "speech_state")
	if err != nil {
		return &ValueString{err: err}
	}

	return &ValueString{fetch: r, key: key}
}

func (r *Fetch) Speaker_StructureLevelListOfSpeakersID(speakerID int) *ValueMaybeInt {
	key, err := dskey.FromParts("speaker", speakerID, "structure_level_list_of_speakers_id")
	if err != nil {
		return &ValueMaybeInt{err: err}
	}

	return &ValueMaybeInt{fetch: r, key: key}
}

func (r *Fetch) Speaker_TotalPause(speakerID int) *ValueInt {
	key, err := dskey.FromParts("speaker", speakerID, "total_pause")
	if err != nil {
		return &ValueInt{err: err}
	}

	return &ValueInt{fetch: r, key: key}
}

func (r *Fetch) Speaker_UnpauseTime(speakerID int) *ValueInt {
	key, err := dskey.FromParts("speaker", speakerID, "unpause_time")
	if err != nil {
		return &ValueInt{err: err}
	}

	return &ValueInt{fetch: r, key: key}
}

func (r *Fetch) Speaker_Weight(speakerID int) *ValueInt {
	key, err := dskey.FromParts("speaker", speakerID, "weight")
	if err != nil {
		return &ValueInt{err: err}
	}

	return &ValueInt{fetch: r, key: key}
}

func (r *Fetch) StructureLevelListOfSpeakers_AdditionalTime(structureLevelListOfSpeakersID int) *ValueFloat {
	key, err := dskey.FromParts("structure_level_list_of_speakers", structureLevelListOfSpeakersID, "additional_time")
	if err != nil {
		return &ValueFloat{err: err}
	}

	return &ValueFloat{fetch: r, key: key}
}

func (r *Fetch) StructureLevelListOfSpeakers_CurrentStartTime(structureLevelListOfSpeakersID int) *ValueInt {
	key, err := dskey.FromParts("structure_level_list_of_speakers", structureLevelListOfSpeakersID, "current_start_time")
	if err != nil {
		return &ValueInt{err: err}
	}

	return &ValueInt{fetch: r, key: key}
}

func (r *Fetch) StructureLevelListOfSpeakers_ID(structureLevelListOfSpeakersID int) *ValueInt {
	key, err := dskey.FromParts("structure_level_list_of_speakers", structureLevelListOfSpeakersID, "id")
	if err != nil {
		return &ValueInt{err: err}
	}

	return &ValueInt{fetch: r, key: key, required: true}
}

func (r *Fetch) StructureLevelListOfSpeakers_InitialTime(structureLevelListOfSpeakersID int) *ValueInt {
	key, err := dskey.FromParts("structure_level_list_of_speakers", structureLevelListOfSpeakersID, "initial_time")
	if err != nil {
		return &ValueInt{err: err}
	}

	return &ValueInt{fetch: r, key: key, required: true}
}

func (r *Fetch) StructureLevelListOfSpeakers_ListOfSpeakersID(structureLevelListOfSpeakersID int) *ValueInt {
	key, err := dskey.FromParts("structure_level_list_of_speakers", structureLevelListOfSpeakersID, "list_of_speakers_id")
	if err != nil {
		return &ValueInt{err: err}
	}

	return &ValueInt{fetch: r, key: key, required: true}
}

func (r *Fetch) StructureLevelListOfSpeakers_MeetingID(structureLevelListOfSpeakersID int) *ValueInt {
	key, err := dskey.FromParts("structure_level_list_of_speakers", structureLevelListOfSpeakersID, "meeting_id")
	if err != nil {
		return &ValueInt{err: err}
	}

	return &ValueInt{fetch: r, key: key, required: true}
}

func (r *Fetch) StructureLevelListOfSpeakers_RemainingTime(structureLevelListOfSpeakersID int) *ValueFloat {
	key, err := dskey.FromParts("structure_level_list_of_speakers", structureLevelListOfSpeakersID, "remaining_time")
	if err != nil {
		return &ValueFloat{err: err}
	}

	return &ValueFloat{fetch: r, key: key, required: true}
}

func (r *Fetch) StructureLevelListOfSpeakers_SpeakerIDs(structureLevelListOfSpeakersID int) *ValueIntSlice {
	key, err := dskey.FromParts("structure_level_list_of_speakers", structureLevelListOfSpeakersID, "speaker_ids")
	if err != nil {
		return &ValueIntSlice{err: err}
	}

	return &ValueIntSlice{fetch: r, key: key}
}

func (r *Fetch) StructureLevelListOfSpeakers_StructureLevelID(structureLevelListOfSpeakersID int) *ValueInt {
	key, err := dskey.FromParts("structure_level_list_of_speakers", structureLevelListOfSpeakersID, "structure_level_id")
	if err != nil {
		return &ValueInt{err: err}
	}

	return &ValueInt{fetch: r, key: key, required: true}
}

func (r *Fetch) StructureLevel_Color(structureLevelID int) *ValueString {
	key, err := dskey.FromParts("structure_level", structureLevelID, "color")
	if err != nil {
		return &ValueString{err: err}
	}

	return &ValueString{fetch: r, key: key}
}

func (r *Fetch) StructureLevel_DefaultTime(structureLevelID int) *ValueInt {
	key, err := dskey.FromParts("structure_level", structureLevelID, "default_time")
	if err != nil {
		return &ValueInt{err: err}
	}

	return &ValueInt{fetch: r, key: key}
}

func (r *Fetch) StructureLevel_ID(structureLevelID int) *ValueInt {
	key, err := dskey.FromParts("structure_level", structureLevelID, "id")
	if err != nil {
		return &ValueInt{err: err}
	}

	return &ValueInt{fetch: r, key: key, required: true}
}

func (r *Fetch) StructureLevel_MeetingID(structureLevelID int) *ValueInt {
	key, err := dskey.FromParts("structure_level", structureLevelID, "meeting_id")
	if err != nil {
		return &ValueInt{err: err}
	}

	return &ValueInt{fetch: r, key: key, required: true}
}

func (r *Fetch) StructureLevel_MeetingUserIDs(structureLevelID int) *ValueIntSlice {
	key, err := dskey.FromParts("structure_level", structureLevelID, "meeting_user_ids")
	if err != nil {
		return &ValueIntSlice{err: err}
	}

	return &ValueIntSlice{fetch: r, key: key}
}

func (r *Fetch) StructureLevel_Name(structureLevelID int) *ValueString {
	key, err := dskey.FromParts("structure_level", structureLevelID, "name")
	if err != nil {
		return &ValueString{err: err}
	}

	return &ValueString{fetch: r, key: key, required: true}
}

func (r *Fetch) StructureLevel_StructureLevelListOfSpeakersIDs(structureLevelID int) *ValueIntSlice {
	key, err := dskey.FromParts("structure_level", structureLevelID, "structure_level_list_of_speakers_ids")
	if err != nil {
		return &ValueIntSlice{err: err}
	}

	return &ValueIntSlice{fetch: r, key: key}
}

func (r *Fetch) Tag_ID(tagID int) *ValueInt {
	key, err := dskey.FromParts("tag", tagID, "id")
	if err != nil {
		return &ValueInt{err: err}
	}

	return &ValueInt{fetch: r, key: key}
}

func (r *Fetch) Tag_MeetingID(tagID int) *ValueInt {
	key, err := dskey.FromParts("tag", tagID, "meeting_id")
	if err != nil {
		return &ValueInt{err: err}
	}

	return &ValueInt{fetch: r, key: key, required: true}
}

func (r *Fetch) Tag_Name(tagID int) *ValueString {
	key, err := dskey.FromParts("tag", tagID, "name")
	if err != nil {
		return &ValueString{err: err}
	}

	return &ValueString{fetch: r, key: key, required: true}
}

func (r *Fetch) Tag_TaggedIDs(tagID int) *ValueStringSlice {
	key, err := dskey.FromParts("tag", tagID, "tagged_ids")
	if err != nil {
		return &ValueStringSlice{err: err}
	}

	return &ValueStringSlice{fetch: r, key: key}
}

func (r *Fetch) Theme_Abstain(themeID int) *ValueString {
	key, err := dskey.FromParts("theme", themeID, "abstain")
	if err != nil {
		return &ValueString{err: err}
	}

	return &ValueString{fetch: r, key: key}
}

func (r *Fetch) Theme_Accent100(themeID int) *ValueString {
	key, err := dskey.FromParts("theme", themeID, "accent_100")
	if err != nil {
		return &ValueString{err: err}
	}

	return &ValueString{fetch: r, key: key}
}

func (r *Fetch) Theme_Accent200(themeID int) *ValueString {
	key, err := dskey.FromParts("theme", themeID, "accent_200")
	if err != nil {
		return &ValueString{err: err}
	}

	return &ValueString{fetch: r, key: key}
}

func (r *Fetch) Theme_Accent300(themeID int) *ValueString {
	key, err := dskey.FromParts("theme", themeID, "accent_300")
	if err != nil {
		return &ValueString{err: err}
	}

	return &ValueString{fetch: r, key: key}
}

func (r *Fetch) Theme_Accent400(themeID int) *ValueString {
	key, err := dskey.FromParts("theme", themeID, "accent_400")
	if err != nil {
		return &ValueString{err: err}
	}

	return &ValueString{fetch: r, key: key}
}

func (r *Fetch) Theme_Accent50(themeID int) *ValueString {
	key, err := dskey.FromParts("theme", themeID, "accent_50")
	if err != nil {
		return &ValueString{err: err}
	}

	return &ValueString{fetch: r, key: key}
}

func (r *Fetch) Theme_Accent500(themeID int) *ValueString {
	key, err := dskey.FromParts("theme", themeID, "accent_500")
	if err != nil {
		return &ValueString{err: err}
	}

	return &ValueString{fetch: r, key: key, required: true}
}

func (r *Fetch) Theme_Accent600(themeID int) *ValueString {
	key, err := dskey.FromParts("theme", themeID, "accent_600")
	if err != nil {
		return &ValueString{err: err}
	}

	return &ValueString{fetch: r, key: key}
}

func (r *Fetch) Theme_Accent700(themeID int) *ValueString {
	key, err := dskey.FromParts("theme", themeID, "accent_700")
	if err != nil {
		return &ValueString{err: err}
	}

	return &ValueString{fetch: r, key: key}
}

func (r *Fetch) Theme_Accent800(themeID int) *ValueString {
	key, err := dskey.FromParts("theme", themeID, "accent_800")
	if err != nil {
		return &ValueString{err: err}
	}

	return &ValueString{fetch: r, key: key}
}

func (r *Fetch) Theme_Accent900(themeID int) *ValueString {
	key, err := dskey.FromParts("theme", themeID, "accent_900")
	if err != nil {
		return &ValueString{err: err}
	}

	return &ValueString{fetch: r, key: key}
}

func (r *Fetch) Theme_AccentA100(themeID int) *ValueString {
	key, err := dskey.FromParts("theme", themeID, "accent_a100")
	if err != nil {
		return &ValueString{err: err}
	}

	return &ValueString{fetch: r, key: key}
}

func (r *Fetch) Theme_AccentA200(themeID int) *ValueString {
	key, err := dskey.FromParts("theme", themeID, "accent_a200")
	if err != nil {
		return &ValueString{err: err}
	}

	return &ValueString{fetch: r, key: key}
}

func (r *Fetch) Theme_AccentA400(themeID int) *ValueString {
	key, err := dskey.FromParts("theme", themeID, "accent_a400")
	if err != nil {
		return &ValueString{err: err}
	}

	return &ValueString{fetch: r, key: key}
}

func (r *Fetch) Theme_AccentA700(themeID int) *ValueString {
	key, err := dskey.FromParts("theme", themeID, "accent_a700")
	if err != nil {
		return &ValueString{err: err}
	}

	return &ValueString{fetch: r, key: key}
}

func (r *Fetch) Theme_Headbar(themeID int) *ValueString {
	key, err := dskey.FromParts("theme", themeID, "headbar")
	if err != nil {
		return &ValueString{err: err}
	}

	return &ValueString{fetch: r, key: key}
}

func (r *Fetch) Theme_ID(themeID int) *ValueInt {
	key, err := dskey.FromParts("theme", themeID, "id")
	if err != nil {
		return &ValueInt{err: err}
	}

	return &ValueInt{fetch: r, key: key, required: true}
}

func (r *Fetch) Theme_Name(themeID int) *ValueString {
	key, err := dskey.FromParts("theme", themeID, "name")
	if err != nil {
		return &ValueString{err: err}
	}

	return &ValueString{fetch: r, key: key, required: true}
}

func (r *Fetch) Theme_No(themeID int) *ValueString {
	key, err := dskey.FromParts("theme", themeID, "no")
	if err != nil {
		return &ValueString{err: err}
	}

	return &ValueString{fetch: r, key: key}
}

func (r *Fetch) Theme_OrganizationID(themeID int) *ValueInt {
	key, err := dskey.FromParts("theme", themeID, "organization_id")
	if err != nil {
		return &ValueInt{err: err}
	}

	return &ValueInt{fetch: r, key: key, required: true}
}

func (r *Fetch) Theme_Primary100(themeID int) *ValueString {
	key, err := dskey.FromParts("theme", themeID, "primary_100")
	if err != nil {
		return &ValueString{err: err}
	}

	return &ValueString{fetch: r, key: key}
}

func (r *Fetch) Theme_Primary200(themeID int) *ValueString {
	key, err := dskey.FromParts("theme", themeID, "primary_200")
	if err != nil {
		return &ValueString{err: err}
	}

	return &ValueString{fetch: r, key: key}
}

func (r *Fetch) Theme_Primary300(themeID int) *ValueString {
	key, err := dskey.FromParts("theme", themeID, "primary_300")
	if err != nil {
		return &ValueString{err: err}
	}

	return &ValueString{fetch: r, key: key}
}

func (r *Fetch) Theme_Primary400(themeID int) *ValueString {
	key, err := dskey.FromParts("theme", themeID, "primary_400")
	if err != nil {
		return &ValueString{err: err}
	}

	return &ValueString{fetch: r, key: key}
}

func (r *Fetch) Theme_Primary50(themeID int) *ValueString {
	key, err := dskey.FromParts("theme", themeID, "primary_50")
	if err != nil {
		return &ValueString{err: err}
	}

	return &ValueString{fetch: r, key: key}
}

func (r *Fetch) Theme_Primary500(themeID int) *ValueString {
	key, err := dskey.FromParts("theme", themeID, "primary_500")
	if err != nil {
		return &ValueString{err: err}
	}

	return &ValueString{fetch: r, key: key, required: true}
}

func (r *Fetch) Theme_Primary600(themeID int) *ValueString {
	key, err := dskey.FromParts("theme", themeID, "primary_600")
	if err != nil {
		return &ValueString{err: err}
	}

	return &ValueString{fetch: r, key: key}
}

func (r *Fetch) Theme_Primary700(themeID int) *ValueString {
	key, err := dskey.FromParts("theme", themeID, "primary_700")
	if err != nil {
		return &ValueString{err: err}
	}

	return &ValueString{fetch: r, key: key}
}

func (r *Fetch) Theme_Primary800(themeID int) *ValueString {
	key, err := dskey.FromParts("theme", themeID, "primary_800")
	if err != nil {
		return &ValueString{err: err}
	}

	return &ValueString{fetch: r, key: key}
}

func (r *Fetch) Theme_Primary900(themeID int) *ValueString {
	key, err := dskey.FromParts("theme", themeID, "primary_900")
	if err != nil {
		return &ValueString{err: err}
	}

	return &ValueString{fetch: r, key: key}
}

func (r *Fetch) Theme_PrimaryA100(themeID int) *ValueString {
	key, err := dskey.FromParts("theme", themeID, "primary_a100")
	if err != nil {
		return &ValueString{err: err}
	}

	return &ValueString{fetch: r, key: key}
}

func (r *Fetch) Theme_PrimaryA200(themeID int) *ValueString {
	key, err := dskey.FromParts("theme", themeID, "primary_a200")
	if err != nil {
		return &ValueString{err: err}
	}

	return &ValueString{fetch: r, key: key}
}

func (r *Fetch) Theme_PrimaryA400(themeID int) *ValueString {
	key, err := dskey.FromParts("theme", themeID, "primary_a400")
	if err != nil {
		return &ValueString{err: err}
	}

	return &ValueString{fetch: r, key: key}
}

func (r *Fetch) Theme_PrimaryA700(themeID int) *ValueString {
	key, err := dskey.FromParts("theme", themeID, "primary_a700")
	if err != nil {
		return &ValueString{err: err}
	}

	return &ValueString{fetch: r, key: key}
}

func (r *Fetch) Theme_ThemeForOrganizationID(themeID int) *ValueMaybeInt {
	key, err := dskey.FromParts("theme", themeID, "theme_for_organization_id")
	if err != nil {
		return &ValueMaybeInt{err: err}
	}

	return &ValueMaybeInt{fetch: r, key: key}
}

func (r *Fetch) Theme_Warn100(themeID int) *ValueString {
	key, err := dskey.FromParts("theme", themeID, "warn_100")
	if err != nil {
		return &ValueString{err: err}
	}

	return &ValueString{fetch: r, key: key}
}

func (r *Fetch) Theme_Warn200(themeID int) *ValueString {
	key, err := dskey.FromParts("theme", themeID, "warn_200")
	if err != nil {
		return &ValueString{err: err}
	}

	return &ValueString{fetch: r, key: key}
}

func (r *Fetch) Theme_Warn300(themeID int) *ValueString {
	key, err := dskey.FromParts("theme", themeID, "warn_300")
	if err != nil {
		return &ValueString{err: err}
	}

	return &ValueString{fetch: r, key: key}
}

func (r *Fetch) Theme_Warn400(themeID int) *ValueString {
	key, err := dskey.FromParts("theme", themeID, "warn_400")
	if err != nil {
		return &ValueString{err: err}
	}

	return &ValueString{fetch: r, key: key}
}

func (r *Fetch) Theme_Warn50(themeID int) *ValueString {
	key, err := dskey.FromParts("theme", themeID, "warn_50")
	if err != nil {
		return &ValueString{err: err}
	}

	return &ValueString{fetch: r, key: key}
}

func (r *Fetch) Theme_Warn500(themeID int) *ValueString {
	key, err := dskey.FromParts("theme", themeID, "warn_500")
	if err != nil {
		return &ValueString{err: err}
	}

	return &ValueString{fetch: r, key: key, required: true}
}

func (r *Fetch) Theme_Warn600(themeID int) *ValueString {
	key, err := dskey.FromParts("theme", themeID, "warn_600")
	if err != nil {
		return &ValueString{err: err}
	}

	return &ValueString{fetch: r, key: key}
}

func (r *Fetch) Theme_Warn700(themeID int) *ValueString {
	key, err := dskey.FromParts("theme", themeID, "warn_700")
	if err != nil {
		return &ValueString{err: err}
	}

	return &ValueString{fetch: r, key: key}
}

func (r *Fetch) Theme_Warn800(themeID int) *ValueString {
	key, err := dskey.FromParts("theme", themeID, "warn_800")
	if err != nil {
		return &ValueString{err: err}
	}

	return &ValueString{fetch: r, key: key}
}

func (r *Fetch) Theme_Warn900(themeID int) *ValueString {
	key, err := dskey.FromParts("theme", themeID, "warn_900")
	if err != nil {
		return &ValueString{err: err}
	}

	return &ValueString{fetch: r, key: key}
}

func (r *Fetch) Theme_WarnA100(themeID int) *ValueString {
	key, err := dskey.FromParts("theme", themeID, "warn_a100")
	if err != nil {
		return &ValueString{err: err}
	}

	return &ValueString{fetch: r, key: key}
}

func (r *Fetch) Theme_WarnA200(themeID int) *ValueString {
	key, err := dskey.FromParts("theme", themeID, "warn_a200")
	if err != nil {
		return &ValueString{err: err}
	}

	return &ValueString{fetch: r, key: key}
}

func (r *Fetch) Theme_WarnA400(themeID int) *ValueString {
	key, err := dskey.FromParts("theme", themeID, "warn_a400")
	if err != nil {
		return &ValueString{err: err}
	}

	return &ValueString{fetch: r, key: key}
}

func (r *Fetch) Theme_WarnA700(themeID int) *ValueString {
	key, err := dskey.FromParts("theme", themeID, "warn_a700")
	if err != nil {
		return &ValueString{err: err}
	}

	return &ValueString{fetch: r, key: key}
}

func (r *Fetch) Theme_Yes(themeID int) *ValueString {
	key, err := dskey.FromParts("theme", themeID, "yes")
	if err != nil {
		return &ValueString{err: err}
	}

	return &ValueString{fetch: r, key: key}
}

func (r *Fetch) Topic_AgendaItemID(topicID int) *ValueInt {
	key, err := dskey.FromParts("topic", topicID, "agenda_item_id")
	if err != nil {
		return &ValueInt{err: err}
	}

	return &ValueInt{fetch: r, key: key, required: true}
}

func (r *Fetch) Topic_AttachmentMeetingMediafileIDs(topicID int) *ValueIntSlice {
	key, err := dskey.FromParts("topic", topicID, "attachment_meeting_mediafile_ids")
	if err != nil {
		return &ValueIntSlice{err: err}
	}

	return &ValueIntSlice{fetch: r, key: key}
}

func (r *Fetch) Topic_ID(topicID int) *ValueInt {
	key, err := dskey.FromParts("topic", topicID, "id")
	if err != nil {
		return &ValueInt{err: err}
	}

	return &ValueInt{fetch: r, key: key}
}

func (r *Fetch) Topic_ListOfSpeakersID(topicID int) *ValueInt {
	key, err := dskey.FromParts("topic", topicID, "list_of_speakers_id")
	if err != nil {
		return &ValueInt{err: err}
	}

	return &ValueInt{fetch: r, key: key, required: true}
}

func (r *Fetch) Topic_MeetingID(topicID int) *ValueInt {
	key, err := dskey.FromParts("topic", topicID, "meeting_id")
	if err != nil {
		return &ValueInt{err: err}
	}

	return &ValueInt{fetch: r, key: key, required: true}
}

func (r *Fetch) Topic_PollIDs(topicID int) *ValueIntSlice {
	key, err := dskey.FromParts("topic", topicID, "poll_ids")
	if err != nil {
		return &ValueIntSlice{err: err}
	}

	return &ValueIntSlice{fetch: r, key: key}
}

func (r *Fetch) Topic_ProjectionIDs(topicID int) *ValueIntSlice {
	key, err := dskey.FromParts("topic", topicID, "projection_ids")
	if err != nil {
		return &ValueIntSlice{err: err}
	}

	return &ValueIntSlice{fetch: r, key: key}
}

func (r *Fetch) Topic_SequentialNumber(topicID int) *ValueInt {
	key, err := dskey.FromParts("topic", topicID, "sequential_number")
	if err != nil {
		return &ValueInt{err: err}
	}

	return &ValueInt{fetch: r, key: key, required: true}
}

func (r *Fetch) Topic_Text(topicID int) *ValueString {
	key, err := dskey.FromParts("topic", topicID, "text")
	if err != nil {
		return &ValueString{err: err}
	}

	return &ValueString{fetch: r, key: key}
}

func (r *Fetch) Topic_Title(topicID int) *ValueString {
	key, err := dskey.FromParts("topic", topicID, "title")
	if err != nil {
		return &ValueString{err: err}
	}

	return &ValueString{fetch: r, key: key, required: true}
}

func (r *Fetch) User_CanChangeOwnPassword(userID int) *ValueBool {
	key, err := dskey.FromParts("user", userID, "can_change_own_password")
	if err != nil {
		return &ValueBool{err: err}
	}

	return &ValueBool{fetch: r, key: key}
}

func (r *Fetch) User_CommitteeIDs(userID int) *ValueIntSlice {
	key, err := dskey.FromParts("user", userID, "committee_ids")
	if err != nil {
		return &ValueIntSlice{err: err}
	}

	return &ValueIntSlice{fetch: r, key: key}
}

func (r *Fetch) User_CommitteeManagementIDs(userID int) *ValueIntSlice {
	key, err := dskey.FromParts("user", userID, "committee_management_ids")
	if err != nil {
		return &ValueIntSlice{err: err}
	}

	return &ValueIntSlice{fetch: r, key: key}
}

func (r *Fetch) User_DefaultPassword(userID int) *ValueString {
	key, err := dskey.FromParts("user", userID, "default_password")
	if err != nil {
		return &ValueString{err: err}
	}

	return &ValueString{fetch: r, key: key}
}

func (r *Fetch) User_DefaultVoteWeight(userID int) *ValueString {
	key, err := dskey.FromParts("user", userID, "default_vote_weight")
	if err != nil {
		return &ValueString{err: err}
	}

	return &ValueString{fetch: r, key: key}
}

func (r *Fetch) User_DelegatedVoteIDs(userID int) *ValueIntSlice {
	key, err := dskey.FromParts("user", userID, "delegated_vote_ids")
	if err != nil {
		return &ValueIntSlice{err: err}
	}

	return &ValueIntSlice{fetch: r, key: key}
}

func (r *Fetch) User_Email(userID int) *ValueString {
	key, err := dskey.FromParts("user", userID, "email")
	if err != nil {
		return &ValueString{err: err}
	}

	return &ValueString{fetch: r, key: key}
}

func (r *Fetch) User_FirstName(userID int) *ValueString {
	key, err := dskey.FromParts("user", userID, "first_name")
	if err != nil {
		return &ValueString{err: err}
	}

	return &ValueString{fetch: r, key: key}
}

func (r *Fetch) User_ForwardingCommitteeIDs(userID int) *ValueIntSlice {
	key, err := dskey.FromParts("user", userID, "forwarding_committee_ids")
	if err != nil {
		return &ValueIntSlice{err: err}
	}

	return &ValueIntSlice{fetch: r, key: key}
}

func (r *Fetch) User_GenderID(userID int) *ValueMaybeInt {
	key, err := dskey.FromParts("user", userID, "gender_id")
	if err != nil {
		return &ValueMaybeInt{err: err}
	}

	return &ValueMaybeInt{fetch: r, key: key}
}

func (r *Fetch) User_ID(userID int) *ValueInt {
	key, err := dskey.FromParts("user", userID, "id")
	if err != nil {
		return &ValueInt{err: err}
	}

	return &ValueInt{fetch: r, key: key}
}

func (r *Fetch) User_IsActive(userID int) *ValueBool {
	key, err := dskey.FromParts("user", userID, "is_active")
	if err != nil {
		return &ValueBool{err: err}
	}

	return &ValueBool{fetch: r, key: key}
}

func (r *Fetch) User_IsDemoUser(userID int) *ValueBool {
	key, err := dskey.FromParts("user", userID, "is_demo_user")
	if err != nil {
		return &ValueBool{err: err}
	}

	return &ValueBool{fetch: r, key: key}
}

func (r *Fetch) User_IsPhysicalPerson(userID int) *ValueBool {
	key, err := dskey.FromParts("user", userID, "is_physical_person")
	if err != nil {
		return &ValueBool{err: err}
	}

	return &ValueBool{fetch: r, key: key}
}

func (r *Fetch) User_IsPresentInMeetingIDs(userID int) *ValueIntSlice {
	key, err := dskey.FromParts("user", userID, "is_present_in_meeting_ids")
	if err != nil {
		return &ValueIntSlice{err: err}
	}

	return &ValueIntSlice{fetch: r, key: key}
}

func (r *Fetch) User_LastEmailSent(userID int) *ValueInt {
	key, err := dskey.FromParts("user", userID, "last_email_sent")
	if err != nil {
		return &ValueInt{err: err}
	}

	return &ValueInt{fetch: r, key: key}
}

func (r *Fetch) User_LastLogin(userID int) *ValueInt {
	key, err := dskey.FromParts("user", userID, "last_login")
	if err != nil {
		return &ValueInt{err: err}
	}

	return &ValueInt{fetch: r, key: key}
}

func (r *Fetch) User_LastName(userID int) *ValueString {
	key, err := dskey.FromParts("user", userID, "last_name")
	if err != nil {
		return &ValueString{err: err}
	}

	return &ValueString{fetch: r, key: key}
}

func (r *Fetch) User_MeetingIDs(userID int) *ValueIntSlice {
	key, err := dskey.FromParts("user", userID, "meeting_ids")
	if err != nil {
		return &ValueIntSlice{err: err}
	}

	return &ValueIntSlice{fetch: r, key: key}
}

func (r *Fetch) User_MeetingUserIDs(userID int) *ValueIntSlice {
	key, err := dskey.FromParts("user", userID, "meeting_user_ids")
	if err != nil {
		return &ValueIntSlice{err: err}
	}

	return &ValueIntSlice{fetch: r, key: key}
}

func (r *Fetch) User_MemberNumber(userID int) *ValueString {
	key, err := dskey.FromParts("user", userID, "member_number")
	if err != nil {
		return &ValueString{err: err}
	}

	return &ValueString{fetch: r, key: key}
}

func (r *Fetch) User_OptionIDs(userID int) *ValueIntSlice {
	key, err := dskey.FromParts("user", userID, "option_ids")
	if err != nil {
		return &ValueIntSlice{err: err}
	}

	return &ValueIntSlice{fetch: r, key: key}
}

func (r *Fetch) User_OrganizationID(userID int) *ValueInt {
	key, err := dskey.FromParts("user", userID, "organization_id")
	if err != nil {
		return &ValueInt{err: err}
	}

	return &ValueInt{fetch: r, key: key, required: true}
}

func (r *Fetch) User_OrganizationManagementLevel(userID int) *ValueString {
	key, err := dskey.FromParts("user", userID, "organization_management_level")
	if err != nil {
		return &ValueString{err: err}
	}

	return &ValueString{fetch: r, key: key}
}

func (r *Fetch) User_Password(userID int) *ValueString {
	key, err := dskey.FromParts("user", userID, "password")
	if err != nil {
		return &ValueString{err: err}
	}

	return &ValueString{fetch: r, key: key}
}

func (r *Fetch) User_PollCandidateIDs(userID int) *ValueIntSlice {
	key, err := dskey.FromParts("user", userID, "poll_candidate_ids")
	if err != nil {
		return &ValueIntSlice{err: err}
	}

	return &ValueIntSlice{fetch: r, key: key}
}

func (r *Fetch) User_PollVotedIDs(userID int) *ValueIntSlice {
	key, err := dskey.FromParts("user", userID, "poll_voted_ids")
	if err != nil {
		return &ValueIntSlice{err: err}
	}

	return &ValueIntSlice{fetch: r, key: key}
}

func (r *Fetch) User_Pronoun(userID int) *ValueString {
	key, err := dskey.FromParts("user", userID, "pronoun")
	if err != nil {
		return &ValueString{err: err}
	}

	return &ValueString{fetch: r, key: key}
}

func (r *Fetch) User_SamlID(userID int) *ValueString {
	key, err := dskey.FromParts("user", userID, "saml_id")
	if err != nil {
		return &ValueString{err: err}
	}

	return &ValueString{fetch: r, key: key}
}

func (r *Fetch) User_Title(userID int) *ValueString {
	key, err := dskey.FromParts("user", userID, "title")
	if err != nil {
		return &ValueString{err: err}
	}

	return &ValueString{fetch: r, key: key}
}

func (r *Fetch) User_Username(userID int) *ValueString {
	key, err := dskey.FromParts("user", userID, "username")
	if err != nil {
		return &ValueString{err: err}
	}

	return &ValueString{fetch: r, key: key, required: true}
}

func (r *Fetch) User_VoteIDs(userID int) *ValueIntSlice {
	key, err := dskey.FromParts("user", userID, "vote_ids")
	if err != nil {
		return &ValueIntSlice{err: err}
	}

	return &ValueIntSlice{fetch: r, key: key}
}

func (r *Fetch) Vote_DelegatedUserID(voteID int) *ValueMaybeInt {
	key, err := dskey.FromParts("vote", voteID, "delegated_user_id")
	if err != nil {
		return &ValueMaybeInt{err: err}
	}

	return &ValueMaybeInt{fetch: r, key: key}
}

func (r *Fetch) Vote_ID(voteID int) *ValueInt {
	key, err := dskey.FromParts("vote", voteID, "id")
	if err != nil {
		return &ValueInt{err: err}
	}

	return &ValueInt{fetch: r, key: key}
}

func (r *Fetch) Vote_MeetingID(voteID int) *ValueInt {
	key, err := dskey.FromParts("vote", voteID, "meeting_id")
	if err != nil {
		return &ValueInt{err: err}
	}

	return &ValueInt{fetch: r, key: key, required: true}
}

func (r *Fetch) Vote_OptionID(voteID int) *ValueInt {
	key, err := dskey.FromParts("vote", voteID, "option_id")
	if err != nil {
		return &ValueInt{err: err}
	}

	return &ValueInt{fetch: r, key: key, required: true}
}

func (r *Fetch) Vote_UserID(voteID int) *ValueMaybeInt {
	key, err := dskey.FromParts("vote", voteID, "user_id")
	if err != nil {
		return &ValueMaybeInt{err: err}
	}

	return &ValueMaybeInt{fetch: r, key: key}
}

func (r *Fetch) Vote_UserToken(voteID int) *ValueString {
	key, err := dskey.FromParts("vote", voteID, "user_token")
	if err != nil {
		return &ValueString{err: err}
	}

	return &ValueString{fetch: r, key: key, required: true}
}

func (r *Fetch) Vote_Value(voteID int) *ValueString {
	key, err := dskey.FromParts("vote", voteID, "value")
	if err != nil {
		return &ValueString{err: err}
	}

	return &ValueString{fetch: r, key: key}
}

func (r *Fetch) Vote_Weight(voteID int) *ValueString {
	key, err := dskey.FromParts("vote", voteID, "weight")
	if err != nil {
		return &ValueString{err: err}
	}

	return &ValueString{fetch: r, key: key}
}<|MERGE_RESOLUTION|>--- conflicted
+++ resolved
@@ -1798,7 +1798,6 @@
 
 func (r *Fetch) MeetingMediafile_ListOfSpeakersID(meetingMediafileID int) *ValueMaybeInt {
 	key, err := dskey.FromParts("meeting_mediafile", meetingMediafileID, "list_of_speakers_id")
-<<<<<<< HEAD
 	if err != nil {
 		return &ValueMaybeInt{err: err}
 	}
@@ -1835,250 +1834,139 @@
 
 func (r *Fetch) MeetingMediafile_UsedAsFontBoldInMeetingID(meetingMediafileID int) *ValueMaybeInt {
 	key, err := dskey.FromParts("meeting_mediafile", meetingMediafileID, "used_as_font_bold_in_meeting_id")
-=======
->>>>>>> 4c1b9cf7
-	if err != nil {
-		return &ValueMaybeInt{err: err}
-	}
-
-	return &ValueMaybeInt{fetch: r, key: key}
-}
-
-<<<<<<< HEAD
+	if err != nil {
+		return &ValueMaybeInt{err: err}
+	}
+
+	return &ValueMaybeInt{fetch: r, key: key}
+}
+
 func (r *Fetch) MeetingMediafile_UsedAsFontBoldItalicInMeetingID(meetingMediafileID int) *ValueMaybeInt {
 	key, err := dskey.FromParts("meeting_mediafile", meetingMediafileID, "used_as_font_bold_italic_in_meeting_id")
-=======
-func (r *Fetch) MeetingMediafile_MediafileID(meetingMediafileID int) *ValueInt {
-	key, err := dskey.FromParts("meeting_mediafile", meetingMediafileID, "mediafile_id")
-	if err != nil {
-		return &ValueInt{err: err}
-	}
-
-	return &ValueInt{fetch: r, key: key, required: true}
-}
-
-func (r *Fetch) MeetingMediafile_MeetingID(meetingMediafileID int) *ValueInt {
-	key, err := dskey.FromParts("meeting_mediafile", meetingMediafileID, "meeting_id")
-	if err != nil {
-		return &ValueInt{err: err}
-	}
-
-	return &ValueInt{fetch: r, key: key, required: true}
-}
-
-func (r *Fetch) MeetingMediafile_ProjectionIDs(meetingMediafileID int) *ValueIntSlice {
-	key, err := dskey.FromParts("meeting_mediafile", meetingMediafileID, "projection_ids")
-	if err != nil {
-		return &ValueIntSlice{err: err}
-	}
-
-	return &ValueIntSlice{fetch: r, key: key}
-}
-
-func (r *Fetch) MeetingMediafile_UsedAsFontBoldInMeetingID(meetingMediafileID int) *ValueMaybeInt {
-	key, err := dskey.FromParts("meeting_mediafile", meetingMediafileID, "used_as_font_bold_in_meeting_id")
->>>>>>> 4c1b9cf7
-	if err != nil {
-		return &ValueMaybeInt{err: err}
-	}
-
-	return &ValueMaybeInt{fetch: r, key: key}
-}
-
-<<<<<<< HEAD
+	if err != nil {
+		return &ValueMaybeInt{err: err}
+	}
+
+	return &ValueMaybeInt{fetch: r, key: key}
+}
+
 func (r *Fetch) MeetingMediafile_UsedAsFontChyronSpeakerNameInMeetingID(meetingMediafileID int) *ValueMaybeInt {
 	key, err := dskey.FromParts("meeting_mediafile", meetingMediafileID, "used_as_font_chyron_speaker_name_in_meeting_id")
-=======
-func (r *Fetch) MeetingMediafile_UsedAsFontBoldItalicInMeetingID(meetingMediafileID int) *ValueMaybeInt {
-	key, err := dskey.FromParts("meeting_mediafile", meetingMediafileID, "used_as_font_bold_italic_in_meeting_id")
->>>>>>> 4c1b9cf7
-	if err != nil {
-		return &ValueMaybeInt{err: err}
-	}
-
-	return &ValueMaybeInt{fetch: r, key: key}
-}
-
-<<<<<<< HEAD
+	if err != nil {
+		return &ValueMaybeInt{err: err}
+	}
+
+	return &ValueMaybeInt{fetch: r, key: key}
+}
+
 func (r *Fetch) MeetingMediafile_UsedAsFontItalicInMeetingID(meetingMediafileID int) *ValueMaybeInt {
 	key, err := dskey.FromParts("meeting_mediafile", meetingMediafileID, "used_as_font_italic_in_meeting_id")
-=======
-func (r *Fetch) MeetingMediafile_UsedAsFontChyronSpeakerNameInMeetingID(meetingMediafileID int) *ValueMaybeInt {
-	key, err := dskey.FromParts("meeting_mediafile", meetingMediafileID, "used_as_font_chyron_speaker_name_in_meeting_id")
->>>>>>> 4c1b9cf7
-	if err != nil {
-		return &ValueMaybeInt{err: err}
-	}
-
-	return &ValueMaybeInt{fetch: r, key: key}
-}
-
-<<<<<<< HEAD
+	if err != nil {
+		return &ValueMaybeInt{err: err}
+	}
+
+	return &ValueMaybeInt{fetch: r, key: key}
+}
+
 func (r *Fetch) MeetingMediafile_UsedAsFontMonospaceInMeetingID(meetingMediafileID int) *ValueMaybeInt {
 	key, err := dskey.FromParts("meeting_mediafile", meetingMediafileID, "used_as_font_monospace_in_meeting_id")
-=======
-func (r *Fetch) MeetingMediafile_UsedAsFontItalicInMeetingID(meetingMediafileID int) *ValueMaybeInt {
-	key, err := dskey.FromParts("meeting_mediafile", meetingMediafileID, "used_as_font_italic_in_meeting_id")
->>>>>>> 4c1b9cf7
-	if err != nil {
-		return &ValueMaybeInt{err: err}
-	}
-
-	return &ValueMaybeInt{fetch: r, key: key}
-}
-
-<<<<<<< HEAD
+	if err != nil {
+		return &ValueMaybeInt{err: err}
+	}
+
+	return &ValueMaybeInt{fetch: r, key: key}
+}
+
 func (r *Fetch) MeetingMediafile_UsedAsFontProjectorH1InMeetingID(meetingMediafileID int) *ValueMaybeInt {
 	key, err := dskey.FromParts("meeting_mediafile", meetingMediafileID, "used_as_font_projector_h1_in_meeting_id")
-=======
-func (r *Fetch) MeetingMediafile_UsedAsFontMonospaceInMeetingID(meetingMediafileID int) *ValueMaybeInt {
-	key, err := dskey.FromParts("meeting_mediafile", meetingMediafileID, "used_as_font_monospace_in_meeting_id")
->>>>>>> 4c1b9cf7
-	if err != nil {
-		return &ValueMaybeInt{err: err}
-	}
-
-	return &ValueMaybeInt{fetch: r, key: key}
-}
-
-<<<<<<< HEAD
+	if err != nil {
+		return &ValueMaybeInt{err: err}
+	}
+
+	return &ValueMaybeInt{fetch: r, key: key}
+}
+
 func (r *Fetch) MeetingMediafile_UsedAsFontProjectorH2InMeetingID(meetingMediafileID int) *ValueMaybeInt {
 	key, err := dskey.FromParts("meeting_mediafile", meetingMediafileID, "used_as_font_projector_h2_in_meeting_id")
-=======
-func (r *Fetch) MeetingMediafile_UsedAsFontProjectorH1InMeetingID(meetingMediafileID int) *ValueMaybeInt {
-	key, err := dskey.FromParts("meeting_mediafile", meetingMediafileID, "used_as_font_projector_h1_in_meeting_id")
->>>>>>> 4c1b9cf7
-	if err != nil {
-		return &ValueMaybeInt{err: err}
-	}
-
-	return &ValueMaybeInt{fetch: r, key: key}
-}
-
-<<<<<<< HEAD
+	if err != nil {
+		return &ValueMaybeInt{err: err}
+	}
+
+	return &ValueMaybeInt{fetch: r, key: key}
+}
+
 func (r *Fetch) MeetingMediafile_UsedAsFontRegularInMeetingID(meetingMediafileID int) *ValueMaybeInt {
 	key, err := dskey.FromParts("meeting_mediafile", meetingMediafileID, "used_as_font_regular_in_meeting_id")
-=======
-func (r *Fetch) MeetingMediafile_UsedAsFontProjectorH2InMeetingID(meetingMediafileID int) *ValueMaybeInt {
-	key, err := dskey.FromParts("meeting_mediafile", meetingMediafileID, "used_as_font_projector_h2_in_meeting_id")
->>>>>>> 4c1b9cf7
-	if err != nil {
-		return &ValueMaybeInt{err: err}
-	}
-
-	return &ValueMaybeInt{fetch: r, key: key}
-}
-
-<<<<<<< HEAD
+	if err != nil {
+		return &ValueMaybeInt{err: err}
+	}
+
+	return &ValueMaybeInt{fetch: r, key: key}
+}
+
 func (r *Fetch) MeetingMediafile_UsedAsLogoPdfBallotPaperInMeetingID(meetingMediafileID int) *ValueMaybeInt {
 	key, err := dskey.FromParts("meeting_mediafile", meetingMediafileID, "used_as_logo_pdf_ballot_paper_in_meeting_id")
-=======
-func (r *Fetch) MeetingMediafile_UsedAsFontRegularInMeetingID(meetingMediafileID int) *ValueMaybeInt {
-	key, err := dskey.FromParts("meeting_mediafile", meetingMediafileID, "used_as_font_regular_in_meeting_id")
->>>>>>> 4c1b9cf7
-	if err != nil {
-		return &ValueMaybeInt{err: err}
-	}
-
-	return &ValueMaybeInt{fetch: r, key: key}
-}
-
-<<<<<<< HEAD
+	if err != nil {
+		return &ValueMaybeInt{err: err}
+	}
+
+	return &ValueMaybeInt{fetch: r, key: key}
+}
+
 func (r *Fetch) MeetingMediafile_UsedAsLogoPdfFooterLInMeetingID(meetingMediafileID int) *ValueMaybeInt {
 	key, err := dskey.FromParts("meeting_mediafile", meetingMediafileID, "used_as_logo_pdf_footer_l_in_meeting_id")
-=======
-func (r *Fetch) MeetingMediafile_UsedAsLogoPdfBallotPaperInMeetingID(meetingMediafileID int) *ValueMaybeInt {
-	key, err := dskey.FromParts("meeting_mediafile", meetingMediafileID, "used_as_logo_pdf_ballot_paper_in_meeting_id")
->>>>>>> 4c1b9cf7
-	if err != nil {
-		return &ValueMaybeInt{err: err}
-	}
-
-	return &ValueMaybeInt{fetch: r, key: key}
-}
-
-<<<<<<< HEAD
+	if err != nil {
+		return &ValueMaybeInt{err: err}
+	}
+
+	return &ValueMaybeInt{fetch: r, key: key}
+}
+
 func (r *Fetch) MeetingMediafile_UsedAsLogoPdfFooterRInMeetingID(meetingMediafileID int) *ValueMaybeInt {
 	key, err := dskey.FromParts("meeting_mediafile", meetingMediafileID, "used_as_logo_pdf_footer_r_in_meeting_id")
-=======
-func (r *Fetch) MeetingMediafile_UsedAsLogoPdfFooterLInMeetingID(meetingMediafileID int) *ValueMaybeInt {
-	key, err := dskey.FromParts("meeting_mediafile", meetingMediafileID, "used_as_logo_pdf_footer_l_in_meeting_id")
->>>>>>> 4c1b9cf7
-	if err != nil {
-		return &ValueMaybeInt{err: err}
-	}
-
-	return &ValueMaybeInt{fetch: r, key: key}
-}
-
-<<<<<<< HEAD
+	if err != nil {
+		return &ValueMaybeInt{err: err}
+	}
+
+	return &ValueMaybeInt{fetch: r, key: key}
+}
+
 func (r *Fetch) MeetingMediafile_UsedAsLogoPdfHeaderLInMeetingID(meetingMediafileID int) *ValueMaybeInt {
 	key, err := dskey.FromParts("meeting_mediafile", meetingMediafileID, "used_as_logo_pdf_header_l_in_meeting_id")
-=======
-func (r *Fetch) MeetingMediafile_UsedAsLogoPdfFooterRInMeetingID(meetingMediafileID int) *ValueMaybeInt {
-	key, err := dskey.FromParts("meeting_mediafile", meetingMediafileID, "used_as_logo_pdf_footer_r_in_meeting_id")
->>>>>>> 4c1b9cf7
-	if err != nil {
-		return &ValueMaybeInt{err: err}
-	}
-
-	return &ValueMaybeInt{fetch: r, key: key}
-}
-
-<<<<<<< HEAD
+	if err != nil {
+		return &ValueMaybeInt{err: err}
+	}
+
+	return &ValueMaybeInt{fetch: r, key: key}
+}
+
 func (r *Fetch) MeetingMediafile_UsedAsLogoPdfHeaderRInMeetingID(meetingMediafileID int) *ValueMaybeInt {
 	key, err := dskey.FromParts("meeting_mediafile", meetingMediafileID, "used_as_logo_pdf_header_r_in_meeting_id")
-=======
-func (r *Fetch) MeetingMediafile_UsedAsLogoPdfHeaderLInMeetingID(meetingMediafileID int) *ValueMaybeInt {
-	key, err := dskey.FromParts("meeting_mediafile", meetingMediafileID, "used_as_logo_pdf_header_l_in_meeting_id")
->>>>>>> 4c1b9cf7
-	if err != nil {
-		return &ValueMaybeInt{err: err}
-	}
-
-	return &ValueMaybeInt{fetch: r, key: key}
-}
-
-<<<<<<< HEAD
+	if err != nil {
+		return &ValueMaybeInt{err: err}
+	}
+
+	return &ValueMaybeInt{fetch: r, key: key}
+}
+
 func (r *Fetch) MeetingMediafile_UsedAsLogoProjectorHeaderInMeetingID(meetingMediafileID int) *ValueMaybeInt {
 	key, err := dskey.FromParts("meeting_mediafile", meetingMediafileID, "used_as_logo_projector_header_in_meeting_id")
-=======
-func (r *Fetch) MeetingMediafile_UsedAsLogoPdfHeaderRInMeetingID(meetingMediafileID int) *ValueMaybeInt {
-	key, err := dskey.FromParts("meeting_mediafile", meetingMediafileID, "used_as_logo_pdf_header_r_in_meeting_id")
->>>>>>> 4c1b9cf7
-	if err != nil {
-		return &ValueMaybeInt{err: err}
-	}
-
-	return &ValueMaybeInt{fetch: r, key: key}
-}
-
-<<<<<<< HEAD
+	if err != nil {
+		return &ValueMaybeInt{err: err}
+	}
+
+	return &ValueMaybeInt{fetch: r, key: key}
+}
+
 func (r *Fetch) MeetingMediafile_UsedAsLogoProjectorMainInMeetingID(meetingMediafileID int) *ValueMaybeInt {
 	key, err := dskey.FromParts("meeting_mediafile", meetingMediafileID, "used_as_logo_projector_main_in_meeting_id")
-=======
-func (r *Fetch) MeetingMediafile_UsedAsLogoProjectorHeaderInMeetingID(meetingMediafileID int) *ValueMaybeInt {
-	key, err := dskey.FromParts("meeting_mediafile", meetingMediafileID, "used_as_logo_projector_header_in_meeting_id")
->>>>>>> 4c1b9cf7
-	if err != nil {
-		return &ValueMaybeInt{err: err}
-	}
-
-	return &ValueMaybeInt{fetch: r, key: key}
-}
-
-<<<<<<< HEAD
-=======
-func (r *Fetch) MeetingMediafile_UsedAsLogoProjectorMainInMeetingID(meetingMediafileID int) *ValueMaybeInt {
-	key, err := dskey.FromParts("meeting_mediafile", meetingMediafileID, "used_as_logo_projector_main_in_meeting_id")
-	if err != nil {
-		return &ValueMaybeInt{err: err}
-	}
-
-	return &ValueMaybeInt{fetch: r, key: key}
-}
-
->>>>>>> 4c1b9cf7
+	if err != nil {
+		return &ValueMaybeInt{err: err}
+	}
+
+	return &ValueMaybeInt{fetch: r, key: key}
+}
+
 func (r *Fetch) MeetingMediafile_UsedAsLogoWebHeaderInMeetingID(meetingMediafileID int) *ValueMaybeInt {
 	key, err := dskey.FromParts("meeting_mediafile", meetingMediafileID, "used_as_logo_web_header_in_meeting_id")
 	if err != nil {
