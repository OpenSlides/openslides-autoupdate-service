--- conflicted
+++ resolved
@@ -1665,23 +1665,17 @@
 		return v.(*ValueMaybeInt)
 	}
 	v := &ValueMaybeInt{fetch: r, collection: "group", id: groupID, field: "used_as_poll_default_id"}
-<<<<<<< HEAD
-	r.requested[key] = v
-=======
-	r.requested[dskey.Key{Collection: "group", ID: groupID, Field: "used_as_poll_default_id"}] = v
+	r.requested[key] = v
 	return v
 }
 
 func (r *Fetch) Group_UsedAsTopicPollDefaultID(groupID int) *ValueMaybeInt {
+	key := dskey.Key{Collection: "group", ID: groupID, Field: "used_as_topic_poll_default_id"}
+	if v, ok := r.requested[key]; ok {
+		return v.(*ValueMaybeInt)
+	}
 	v := &ValueMaybeInt{fetch: r, collection: "group", id: groupID, field: "used_as_topic_poll_default_id"}
-	r.requested[dskey.Key{Collection: "group", ID: groupID, Field: "used_as_topic_poll_default_id"}] = v
-	return v
-}
-
-func (r *Fetch) Group_UserIDs(groupID int) *ValueIntSlice {
-	v := &ValueIntSlice{fetch: r, collection: "group", id: groupID, field: "user_ids"}
-	r.requested[dskey.Key{Collection: "group", ID: groupID, Field: "user_ids"}] = v
->>>>>>> 221dc891
+	r.requested[key] = v
 	return v
 }
 
@@ -2195,6 +2189,16 @@
 	return v
 }
 
+func (r *Fetch) MeetingUser_MotionSubmitterIDs(meetingUserID int) *ValueIntSlice {
+	key := dskey.Key{Collection: "meeting_user", ID: meetingUserID, Field: "motion_submitter_ids"}
+	if v, ok := r.requested[key]; ok {
+		return v.(*ValueIntSlice)
+	}
+	v := &ValueIntSlice{fetch: r, collection: "meetingUser", id: meetingUserID, field: "motion_submitter_ids"}
+	r.requested[key] = v
+	return v
+}
+
 func (r *Fetch) MeetingUser_Number(meetingUserID int) *ValueString {
 	key := dskey.Key{Collection: "meeting_user", ID: meetingUserID, Field: "number"}
 	if v, ok := r.requested[key]; ok {
@@ -2235,16 +2239,6 @@
 	return v
 }
 
-func (r *Fetch) MeetingUser_SubmittedMotionIDs(meetingUserID int) *ValueIntSlice {
-	key := dskey.Key{Collection: "meeting_user", ID: meetingUserID, Field: "submitted_motion_ids"}
-	if v, ok := r.requested[key]; ok {
-		return v.(*ValueIntSlice)
-	}
-	v := &ValueIntSlice{fetch: r, collection: "meetingUser", id: meetingUserID, field: "submitted_motion_ids"}
-	r.requested[key] = v
-	return v
-}
-
 func (r *Fetch) MeetingUser_SupportedMotionIDs(meetingUserID int) *ValueIntSlice {
 	key := dskey.Key{Collection: "meeting_user", ID: meetingUserID, Field: "supported_motion_ids"}
 	if v, ok := r.requested[key]; ok {
@@ -2275,16 +2269,6 @@
 	return v
 }
 
-func (r *Fetch) MeetingUser_VoteDelegatedVoteIDs(meetingUserID int) *ValueIntSlice {
-	key := dskey.Key{Collection: "meeting_user", ID: meetingUserID, Field: "vote_delegated_vote_ids"}
-	if v, ok := r.requested[key]; ok {
-		return v.(*ValueIntSlice)
-	}
-	v := &ValueIntSlice{fetch: r, collection: "meetingUser", id: meetingUserID, field: "vote_delegated_vote_ids"}
-	r.requested[key] = v
-	return v
-}
-
 func (r *Fetch) MeetingUser_VoteDelegationsFromIDs(meetingUserID int) *ValueIntSlice {
 	key := dskey.Key{Collection: "meeting_user", ID: meetingUserID, Field: "vote_delegations_from_ids"}
 	if v, ok := r.requested[key]; ok {
@@ -4236,8 +4220,12 @@
 }
 
 func (r *Fetch) Meeting_TopicPollDefaultGroupIDs(meetingID int) *ValueIntSlice {
+	key := dskey.Key{Collection: "meeting", ID: meetingID, Field: "topic_poll_default_group_ids"}
+	if v, ok := r.requested[key]; ok {
+		return v.(*ValueIntSlice)
+	}
 	v := &ValueIntSlice{fetch: r, collection: "meeting", id: meetingID, field: "topic_poll_default_group_ids"}
-	r.requested[dskey.Key{Collection: "meeting", ID: meetingID, Field: "topic_poll_default_group_ids"}] = v
+	r.requested[key] = v
 	return v
 }
 
@@ -7141,142 +7129,142 @@
 	return v
 }
 
-func (r *Fetch) Projector_UsedAsDefaultAgendaAllItemsInMeetingID(projectorID int) *ValueMaybeInt {
-	key := dskey.Key{Collection: "projector", ID: projectorID, Field: "used_as_default_agenda_all_items_in_meeting_id"}
-	if v, ok := r.requested[key]; ok {
-		return v.(*ValueMaybeInt)
-	}
-	v := &ValueMaybeInt{fetch: r, collection: "projector", id: projectorID, field: "used_as_default_agenda_all_items_in_meeting_id"}
-	r.requested[key] = v
-	return v
-}
-
-func (r *Fetch) Projector_UsedAsDefaultAmendmentInMeetingID(projectorID int) *ValueMaybeInt {
-	key := dskey.Key{Collection: "projector", ID: projectorID, Field: "used_as_default_amendment_in_meeting_id"}
-	if v, ok := r.requested[key]; ok {
-		return v.(*ValueMaybeInt)
-	}
-	v := &ValueMaybeInt{fetch: r, collection: "projector", id: projectorID, field: "used_as_default_amendment_in_meeting_id"}
-	r.requested[key] = v
-	return v
-}
-
-func (r *Fetch) Projector_UsedAsDefaultAssignmentInMeetingID(projectorID int) *ValueMaybeInt {
-	key := dskey.Key{Collection: "projector", ID: projectorID, Field: "used_as_default_assignment_in_meeting_id"}
-	if v, ok := r.requested[key]; ok {
-		return v.(*ValueMaybeInt)
-	}
-	v := &ValueMaybeInt{fetch: r, collection: "projector", id: projectorID, field: "used_as_default_assignment_in_meeting_id"}
-	r.requested[key] = v
-	return v
-}
-
-func (r *Fetch) Projector_UsedAsDefaultAssignmentPollInMeetingID(projectorID int) *ValueMaybeInt {
-	key := dskey.Key{Collection: "projector", ID: projectorID, Field: "used_as_default_assignment_poll_in_meeting_id"}
-	if v, ok := r.requested[key]; ok {
-		return v.(*ValueMaybeInt)
-	}
-	v := &ValueMaybeInt{fetch: r, collection: "projector", id: projectorID, field: "used_as_default_assignment_poll_in_meeting_id"}
-	r.requested[key] = v
-	return v
-}
-
-func (r *Fetch) Projector_UsedAsDefaultCurrentListOfSpeakersInMeetingID(projectorID int) *ValueMaybeInt {
-	key := dskey.Key{Collection: "projector", ID: projectorID, Field: "used_as_default_current_list_of_speakers_in_meeting_id"}
-	if v, ok := r.requested[key]; ok {
-		return v.(*ValueMaybeInt)
-	}
-	v := &ValueMaybeInt{fetch: r, collection: "projector", id: projectorID, field: "used_as_default_current_list_of_speakers_in_meeting_id"}
-	r.requested[key] = v
-	return v
-}
-
-func (r *Fetch) Projector_UsedAsDefaultListOfSpeakersInMeetingID(projectorID int) *ValueMaybeInt {
-	key := dskey.Key{Collection: "projector", ID: projectorID, Field: "used_as_default_list_of_speakers_in_meeting_id"}
-	if v, ok := r.requested[key]; ok {
-		return v.(*ValueMaybeInt)
-	}
-	v := &ValueMaybeInt{fetch: r, collection: "projector", id: projectorID, field: "used_as_default_list_of_speakers_in_meeting_id"}
-	r.requested[key] = v
-	return v
-}
-
-func (r *Fetch) Projector_UsedAsDefaultMediafileInMeetingID(projectorID int) *ValueMaybeInt {
-	key := dskey.Key{Collection: "projector", ID: projectorID, Field: "used_as_default_mediafile_in_meeting_id"}
-	if v, ok := r.requested[key]; ok {
-		return v.(*ValueMaybeInt)
-	}
-	v := &ValueMaybeInt{fetch: r, collection: "projector", id: projectorID, field: "used_as_default_mediafile_in_meeting_id"}
-	r.requested[key] = v
-	return v
-}
-
-func (r *Fetch) Projector_UsedAsDefaultMotionBlockInMeetingID(projectorID int) *ValueMaybeInt {
-	key := dskey.Key{Collection: "projector", ID: projectorID, Field: "used_as_default_motion_block_in_meeting_id"}
-	if v, ok := r.requested[key]; ok {
-		return v.(*ValueMaybeInt)
-	}
-	v := &ValueMaybeInt{fetch: r, collection: "projector", id: projectorID, field: "used_as_default_motion_block_in_meeting_id"}
-	r.requested[key] = v
-	return v
-}
-
-func (r *Fetch) Projector_UsedAsDefaultMotionInMeetingID(projectorID int) *ValueMaybeInt {
-	key := dskey.Key{Collection: "projector", ID: projectorID, Field: "used_as_default_motion_in_meeting_id"}
-	if v, ok := r.requested[key]; ok {
-		return v.(*ValueMaybeInt)
-	}
-	v := &ValueMaybeInt{fetch: r, collection: "projector", id: projectorID, field: "used_as_default_motion_in_meeting_id"}
-	r.requested[key] = v
-	return v
-}
-
-func (r *Fetch) Projector_UsedAsDefaultMotionPollInMeetingID(projectorID int) *ValueMaybeInt {
-	key := dskey.Key{Collection: "projector", ID: projectorID, Field: "used_as_default_motion_poll_in_meeting_id"}
-	if v, ok := r.requested[key]; ok {
-		return v.(*ValueMaybeInt)
-	}
-	v := &ValueMaybeInt{fetch: r, collection: "projector", id: projectorID, field: "used_as_default_motion_poll_in_meeting_id"}
-	r.requested[key] = v
-	return v
-}
-
-func (r *Fetch) Projector_UsedAsDefaultPollInMeetingID(projectorID int) *ValueMaybeInt {
-	key := dskey.Key{Collection: "projector", ID: projectorID, Field: "used_as_default_poll_in_meeting_id"}
-	if v, ok := r.requested[key]; ok {
-		return v.(*ValueMaybeInt)
-	}
-	v := &ValueMaybeInt{fetch: r, collection: "projector", id: projectorID, field: "used_as_default_poll_in_meeting_id"}
-	r.requested[key] = v
-	return v
-}
-
-func (r *Fetch) Projector_UsedAsDefaultProjectorCountdownsInMeetingID(projectorID int) *ValueMaybeInt {
-	key := dskey.Key{Collection: "projector", ID: projectorID, Field: "used_as_default_projector_countdowns_in_meeting_id"}
-	if v, ok := r.requested[key]; ok {
-		return v.(*ValueMaybeInt)
-	}
-	v := &ValueMaybeInt{fetch: r, collection: "projector", id: projectorID, field: "used_as_default_projector_countdowns_in_meeting_id"}
-	r.requested[key] = v
-	return v
-}
-
-func (r *Fetch) Projector_UsedAsDefaultProjectorMessageInMeetingID(projectorID int) *ValueMaybeInt {
-	key := dskey.Key{Collection: "projector", ID: projectorID, Field: "used_as_default_projector_message_in_meeting_id"}
-	if v, ok := r.requested[key]; ok {
-		return v.(*ValueMaybeInt)
-	}
-	v := &ValueMaybeInt{fetch: r, collection: "projector", id: projectorID, field: "used_as_default_projector_message_in_meeting_id"}
-	r.requested[key] = v
-	return v
-}
-
-func (r *Fetch) Projector_UsedAsDefaultTopicsInMeetingID(projectorID int) *ValueMaybeInt {
-	key := dskey.Key{Collection: "projector", ID: projectorID, Field: "used_as_default_topics_in_meeting_id"}
-	if v, ok := r.requested[key]; ok {
-		return v.(*ValueMaybeInt)
-	}
-	v := &ValueMaybeInt{fetch: r, collection: "projector", id: projectorID, field: "used_as_default_topics_in_meeting_id"}
+func (r *Fetch) Projector_UsedAsDefaultProjectorForAgendaAllItemsInMeetingID(projectorID int) *ValueMaybeInt {
+	key := dskey.Key{Collection: "projector", ID: projectorID, Field: "used_as_default_projector_for_agenda_all_items_in_meeting_id"}
+	if v, ok := r.requested[key]; ok {
+		return v.(*ValueMaybeInt)
+	}
+	v := &ValueMaybeInt{fetch: r, collection: "projector", id: projectorID, field: "used_as_default_projector_for_agenda_all_items_in_meeting_id"}
+	r.requested[key] = v
+	return v
+}
+
+func (r *Fetch) Projector_UsedAsDefaultProjectorForAmendmentInMeetingID(projectorID int) *ValueMaybeInt {
+	key := dskey.Key{Collection: "projector", ID: projectorID, Field: "used_as_default_projector_for_amendment_in_meeting_id"}
+	if v, ok := r.requested[key]; ok {
+		return v.(*ValueMaybeInt)
+	}
+	v := &ValueMaybeInt{fetch: r, collection: "projector", id: projectorID, field: "used_as_default_projector_for_amendment_in_meeting_id"}
+	r.requested[key] = v
+	return v
+}
+
+func (r *Fetch) Projector_UsedAsDefaultProjectorForAssignmentInMeetingID(projectorID int) *ValueMaybeInt {
+	key := dskey.Key{Collection: "projector", ID: projectorID, Field: "used_as_default_projector_for_assignment_in_meeting_id"}
+	if v, ok := r.requested[key]; ok {
+		return v.(*ValueMaybeInt)
+	}
+	v := &ValueMaybeInt{fetch: r, collection: "projector", id: projectorID, field: "used_as_default_projector_for_assignment_in_meeting_id"}
+	r.requested[key] = v
+	return v
+}
+
+func (r *Fetch) Projector_UsedAsDefaultProjectorForAssignmentPollInMeetingID(projectorID int) *ValueMaybeInt {
+	key := dskey.Key{Collection: "projector", ID: projectorID, Field: "used_as_default_projector_for_assignment_poll_in_meeting_id"}
+	if v, ok := r.requested[key]; ok {
+		return v.(*ValueMaybeInt)
+	}
+	v := &ValueMaybeInt{fetch: r, collection: "projector", id: projectorID, field: "used_as_default_projector_for_assignment_poll_in_meeting_id"}
+	r.requested[key] = v
+	return v
+}
+
+func (r *Fetch) Projector_UsedAsDefaultProjectorForCurrentListOfSpeakersInMeetingID(projectorID int) *ValueMaybeInt {
+	key := dskey.Key{Collection: "projector", ID: projectorID, Field: "used_as_default_projector_for_current_list_of_speakers_in_meeting_id"}
+	if v, ok := r.requested[key]; ok {
+		return v.(*ValueMaybeInt)
+	}
+	v := &ValueMaybeInt{fetch: r, collection: "projector", id: projectorID, field: "used_as_default_projector_for_current_list_of_speakers_in_meeting_id"}
+	r.requested[key] = v
+	return v
+}
+
+func (r *Fetch) Projector_UsedAsDefaultProjectorForListOfSpeakersInMeetingID(projectorID int) *ValueMaybeInt {
+	key := dskey.Key{Collection: "projector", ID: projectorID, Field: "used_as_default_projector_for_list_of_speakers_in_meeting_id"}
+	if v, ok := r.requested[key]; ok {
+		return v.(*ValueMaybeInt)
+	}
+	v := &ValueMaybeInt{fetch: r, collection: "projector", id: projectorID, field: "used_as_default_projector_for_list_of_speakers_in_meeting_id"}
+	r.requested[key] = v
+	return v
+}
+
+func (r *Fetch) Projector_UsedAsDefaultProjectorForMediafileInMeetingID(projectorID int) *ValueMaybeInt {
+	key := dskey.Key{Collection: "projector", ID: projectorID, Field: "used_as_default_projector_for_mediafile_in_meeting_id"}
+	if v, ok := r.requested[key]; ok {
+		return v.(*ValueMaybeInt)
+	}
+	v := &ValueMaybeInt{fetch: r, collection: "projector", id: projectorID, field: "used_as_default_projector_for_mediafile_in_meeting_id"}
+	r.requested[key] = v
+	return v
+}
+
+func (r *Fetch) Projector_UsedAsDefaultProjectorForMotionBlockInMeetingID(projectorID int) *ValueMaybeInt {
+	key := dskey.Key{Collection: "projector", ID: projectorID, Field: "used_as_default_projector_for_motion_block_in_meeting_id"}
+	if v, ok := r.requested[key]; ok {
+		return v.(*ValueMaybeInt)
+	}
+	v := &ValueMaybeInt{fetch: r, collection: "projector", id: projectorID, field: "used_as_default_projector_for_motion_block_in_meeting_id"}
+	r.requested[key] = v
+	return v
+}
+
+func (r *Fetch) Projector_UsedAsDefaultProjectorForMotionInMeetingID(projectorID int) *ValueMaybeInt {
+	key := dskey.Key{Collection: "projector", ID: projectorID, Field: "used_as_default_projector_for_motion_in_meeting_id"}
+	if v, ok := r.requested[key]; ok {
+		return v.(*ValueMaybeInt)
+	}
+	v := &ValueMaybeInt{fetch: r, collection: "projector", id: projectorID, field: "used_as_default_projector_for_motion_in_meeting_id"}
+	r.requested[key] = v
+	return v
+}
+
+func (r *Fetch) Projector_UsedAsDefaultProjectorForMotionPollInMeetingID(projectorID int) *ValueMaybeInt {
+	key := dskey.Key{Collection: "projector", ID: projectorID, Field: "used_as_default_projector_for_motion_poll_in_meeting_id"}
+	if v, ok := r.requested[key]; ok {
+		return v.(*ValueMaybeInt)
+	}
+	v := &ValueMaybeInt{fetch: r, collection: "projector", id: projectorID, field: "used_as_default_projector_for_motion_poll_in_meeting_id"}
+	r.requested[key] = v
+	return v
+}
+
+func (r *Fetch) Projector_UsedAsDefaultProjectorForPollInMeetingID(projectorID int) *ValueMaybeInt {
+	key := dskey.Key{Collection: "projector", ID: projectorID, Field: "used_as_default_projector_for_poll_in_meeting_id"}
+	if v, ok := r.requested[key]; ok {
+		return v.(*ValueMaybeInt)
+	}
+	v := &ValueMaybeInt{fetch: r, collection: "projector", id: projectorID, field: "used_as_default_projector_for_poll_in_meeting_id"}
+	r.requested[key] = v
+	return v
+}
+
+func (r *Fetch) Projector_UsedAsDefaultProjectorForProjectorCountdownsInMeetingID(projectorID int) *ValueMaybeInt {
+	key := dskey.Key{Collection: "projector", ID: projectorID, Field: "used_as_default_projector_for_projector_countdowns_in_meeting_id"}
+	if v, ok := r.requested[key]; ok {
+		return v.(*ValueMaybeInt)
+	}
+	v := &ValueMaybeInt{fetch: r, collection: "projector", id: projectorID, field: "used_as_default_projector_for_projector_countdowns_in_meeting_id"}
+	r.requested[key] = v
+	return v
+}
+
+func (r *Fetch) Projector_UsedAsDefaultProjectorForProjectorMessageInMeetingID(projectorID int) *ValueMaybeInt {
+	key := dskey.Key{Collection: "projector", ID: projectorID, Field: "used_as_default_projector_for_projector_message_in_meeting_id"}
+	if v, ok := r.requested[key]; ok {
+		return v.(*ValueMaybeInt)
+	}
+	v := &ValueMaybeInt{fetch: r, collection: "projector", id: projectorID, field: "used_as_default_projector_for_projector_message_in_meeting_id"}
+	r.requested[key] = v
+	return v
+}
+
+func (r *Fetch) Projector_UsedAsDefaultProjectorForTopicsInMeetingID(projectorID int) *ValueMaybeInt {
+	key := dskey.Key{Collection: "projector", ID: projectorID, Field: "used_as_default_projector_for_topics_in_meeting_id"}
+	if v, ok := r.requested[key]; ok {
+		return v.(*ValueMaybeInt)
+	}
+	v := &ValueMaybeInt{fetch: r, collection: "projector", id: projectorID, field: "used_as_default_projector_for_topics_in_meeting_id"}
 	r.requested[key] = v
 	return v
 }
@@ -7442,8 +7430,12 @@
 }
 
 func (r *Fetch) Theme_Abstain(themeID int) *ValueString {
+	key := dskey.Key{Collection: "theme", ID: themeID, Field: "abstain"}
+	if v, ok := r.requested[key]; ok {
+		return v.(*ValueString)
+	}
 	v := &ValueString{fetch: r, collection: "theme", id: themeID, field: "abstain"}
-	r.requested[dskey.Key{Collection: "theme", ID: themeID, Field: "abstain"}] = v
+	r.requested[key] = v
 	return v
 }
 
@@ -7588,8 +7580,12 @@
 }
 
 func (r *Fetch) Theme_Headbar(themeID int) *ValueString {
+	key := dskey.Key{Collection: "theme", ID: themeID, Field: "headbar"}
+	if v, ok := r.requested[key]; ok {
+		return v.(*ValueString)
+	}
 	v := &ValueString{fetch: r, collection: "theme", id: themeID, field: "headbar"}
-	r.requested[dskey.Key{Collection: "theme", ID: themeID, Field: "headbar"}] = v
+	r.requested[key] = v
 	return v
 }
 
@@ -7614,8 +7610,12 @@
 }
 
 func (r *Fetch) Theme_No(themeID int) *ValueString {
+	key := dskey.Key{Collection: "theme", ID: themeID, Field: "no"}
+	if v, ok := r.requested[key]; ok {
+		return v.(*ValueString)
+	}
 	v := &ValueString{fetch: r, collection: "theme", id: themeID, field: "no"}
-	r.requested[dskey.Key{Collection: "theme", ID: themeID, Field: "no"}] = v
+	r.requested[key] = v
 	return v
 }
 
@@ -7920,8 +7920,12 @@
 }
 
 func (r *Fetch) Theme_Yes(themeID int) *ValueString {
+	key := dskey.Key{Collection: "theme", ID: themeID, Field: "yes"}
+	if v, ok := r.requested[key]; ok {
+		return v.(*ValueString)
+	}
 	v := &ValueString{fetch: r, collection: "theme", id: themeID, field: "yes"}
-	r.requested[dskey.Key{Collection: "theme", ID: themeID, Field: "yes"}] = v
+	r.requested[key] = v
 	return v
 }
 
@@ -8105,6 +8109,16 @@
 	return v
 }
 
+func (r *Fetch) User_DelegatedVoteIDs(userID int) *ValueIntSlice {
+	key := dskey.Key{Collection: "user", ID: userID, Field: "delegated_vote_ids"}
+	if v, ok := r.requested[key]; ok {
+		return v.(*ValueIntSlice)
+	}
+	v := &ValueIntSlice{fetch: r, collection: "user", id: userID, field: "delegated_vote_ids"}
+	r.requested[key] = v
+	return v
+}
+
 func (r *Fetch) User_Email(userID int) *ValueString {
 	key := dskey.Key{Collection: "user", ID: userID, Field: "email"}
 	if v, ok := r.requested[key]; ok {
@@ -8311,65 +8325,7 @@
 		return v.(*ValueString)
 	}
 	v := &ValueString{fetch: r, collection: "user", id: userID, field: "pronoun"}
-<<<<<<< HEAD
-	r.requested[key] = v
-=======
-	r.requested[dskey.Key{Collection: "user", ID: userID, Field: "pronoun"}] = v
-	return v
-}
-
-func (r *Fetch) User_SamlID(userID int) *ValueString {
-	v := &ValueString{fetch: r, collection: "user", id: userID, field: "saml_id"}
-	r.requested[dskey.Key{Collection: "user", ID: userID, Field: "saml_id"}] = v
-	return v
-}
-
-func (r *Fetch) User_SpeakerIDsTmpl(userID int) *ValueIDSlice {
-	v := &ValueIDSlice{fetch: r, collection: "user", id: userID, field: "speaker_$_ids"}
-	r.requested[dskey.Key{Collection: "user", ID: userID, Field: "speaker_$_ids"}] = v
-	return v
-}
-
-func (r *Fetch) User_SpeakerIDs(userID int, meetingID int) *ValueIntSlice {
-	v := &ValueIntSlice{fetch: r, collection: "user", id: userID, field: "speaker_$_ids"}
-	r.requested[dskey.Key{Collection: "user", ID: userID, Field: fmt.Sprintf("speaker_$%d_ids", meetingID)}] = v
-	return v
-}
-
-func (r *Fetch) User_StructureLevelTmpl(userID int) *ValueIDSlice {
-	v := &ValueIDSlice{fetch: r, collection: "user", id: userID, field: "structure_level_$"}
-	r.requested[dskey.Key{Collection: "user", ID: userID, Field: "structure_level_$"}] = v
-	return v
-}
-
-func (r *Fetch) User_StructureLevel(userID int, meetingID int) *ValueString {
-	v := &ValueString{fetch: r, collection: "user", id: userID, field: "structure_level_$"}
-	r.requested[dskey.Key{Collection: "user", ID: userID, Field: fmt.Sprintf("structure_level_$%d", meetingID)}] = v
-	return v
-}
-
-func (r *Fetch) User_SubmittedMotionIDsTmpl(userID int) *ValueIDSlice {
-	v := &ValueIDSlice{fetch: r, collection: "user", id: userID, field: "submitted_motion_$_ids"}
-	r.requested[dskey.Key{Collection: "user", ID: userID, Field: "submitted_motion_$_ids"}] = v
-	return v
-}
-
-func (r *Fetch) User_SubmittedMotionIDs(userID int, meetingID int) *ValueIntSlice {
-	v := &ValueIntSlice{fetch: r, collection: "user", id: userID, field: "submitted_motion_$_ids"}
-	r.requested[dskey.Key{Collection: "user", ID: userID, Field: fmt.Sprintf("submitted_motion_$%d_ids", meetingID)}] = v
-	return v
-}
-
-func (r *Fetch) User_SupportedMotionIDsTmpl(userID int) *ValueIDSlice {
-	v := &ValueIDSlice{fetch: r, collection: "user", id: userID, field: "supported_motion_$_ids"}
-	r.requested[dskey.Key{Collection: "user", ID: userID, Field: "supported_motion_$_ids"}] = v
-	return v
-}
-
-func (r *Fetch) User_SupportedMotionIDs(userID int, meetingID int) *ValueIntSlice {
-	v := &ValueIntSlice{fetch: r, collection: "user", id: userID, field: "supported_motion_$_ids"}
-	r.requested[dskey.Key{Collection: "user", ID: userID, Field: fmt.Sprintf("supported_motion_$%d_ids", meetingID)}] = v
->>>>>>> 221dc891
+	r.requested[key] = v
 	return v
 }
 
