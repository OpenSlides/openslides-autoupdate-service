--- conflicted
+++ resolved
@@ -8144,18 +8144,6 @@
 	}
 
 	return &ValueInt{fetch: r, key: key, required: true}
-<<<<<<< HEAD
-}
-
-func (r *Fetch) User_IDpID(userID int) *ValueString {
-	key, err := dskey.FromParts("user", userID, "idp_id")
-	if err != nil {
-		return &ValueString{err: err}
-	}
-
-	return &ValueString{fetch: r, key: key}
-=======
->>>>>>> 3ae0176d
 }
 
 func (r *Fetch) User_IsActive(userID int) *ValueBool {
@@ -8311,6 +8299,15 @@
 	return &ValueString{fetch: r, key: key}
 }
 
+func (r *Fetch) User_SamlID(userID int) *ValueString {
+	key, err := dskey.FromParts("user", userID, "saml_id")
+	if err != nil {
+		return &ValueString{err: err}
+	}
+
+	return &ValueString{fetch: r, key: key}
+}
+
 func (r *Fetch) User_Title(userID int) *ValueString {
 	key, err := dskey.FromParts("user", userID, "title")
 	if err != nil {
