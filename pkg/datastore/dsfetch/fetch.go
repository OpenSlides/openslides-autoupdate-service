package dsfetch

import (
	"context"
	"fmt"

	"github.com/OpenSlides/openslides-autoupdate-service/pkg/datastore/dskey"
	"github.com/OpenSlides/openslides-autoupdate-service/pkg/datastore/flow"
)

//go:generate sh -c "go run gen_fields/main.go > fields_generated.go"

// Fetch provides functions to access the fields of the datastore.
//
// Fetch is not save for concurent use. One Fetch object AND its value can only be
// used in one goroutine.
type Fetch struct {
	getter flow.Getter

	requested map[dskey.Key][]executer
}

// New initializes a Request object.
func New(getter flow.Getter) *Fetch {
	r := Fetch{
		getter:    getter,
		requested: make(map[dskey.Key][]executer),
	}
	return &r
}

func (f *Fetch) getOneKey(ctx context.Context, key dskey.Key) ([]byte, error) {
	idKey := key.IDField()

	data, err := f.getter.Get(ctx, key, idKey)
	if err != nil {
		return nil, fmt.Errorf("fetching key: %w", err)
	}

	if data[idKey] == nil {
		return nil, DoesNotExistError(key)
	}

	return data[key], nil
}

// Execute loads all requested keys from the datastore.
func (f *Fetch) Execute(ctx context.Context) error {
	if len(f.requested) == 0 {
		return nil
	}

	defer func() {
		// Clear all requested fields in the end. Even if errors happened.
		clear(f.requested)
	}()

	keys := make([]dskey.Key, 0, len(f.requested)*2)
	for key := range f.requested {
		keys = append(keys, key, key.IDField())
	}

	data, err := f.getter.Get(ctx, keys...)
	if err != nil {
		return fmt.Errorf("fetching all requested keys: %w", err)
	}

	for key, value := range data {
		if data[key.IDField()] == nil {
			return DoesNotExistError(key)
		}

		for _, exec := range f.requested[key] {
			if err := exec.execute(value); err != nil {
				return fmt.Errorf("executing field %s: %w", key, err)
			}
		}
	}

	return nil
}

<<<<<<< HEAD
// Err returns an error from a previous call.
//
// Resets the error
func (r *Fetch) Err() error {
	err := r.err
	r.err = nil
	return err
}

// Get calls the getter the flow was created with.
func (r *Fetch) Get(ctx context.Context, keys ...dskey.Key) (map[dskey.Key][]byte, error) {
	return r.getter.Get(ctx, keys...)
}

=======
>>>>>>> f7761f22
type executer interface {
	execute([]byte) error
}

// DoesNotExistError is thrown when an object does not exist.
type DoesNotExistError dskey.Key

func (e DoesNotExistError) Error() string {
	return fmt.Sprintf("%s does not exist.", dskey.Key(e))
}<|MERGE_RESOLUTION|>--- conflicted
+++ resolved
@@ -80,23 +80,11 @@
 	return nil
 }
 
-<<<<<<< HEAD
-// Err returns an error from a previous call.
-//
-// Resets the error
-func (r *Fetch) Err() error {
-	err := r.err
-	r.err = nil
-	return err
+// Get calls the getter the flow was created with.
+func (f *Fetch) Get(ctx context.Context, keys ...dskey.Key) (map[dskey.Key][]byte, error) {
+	return f.getter.Get(ctx, keys...)
 }
 
-// Get calls the getter the flow was created with.
-func (r *Fetch) Get(ctx context.Context, keys ...dskey.Key) (map[dskey.Key][]byte, error) {
-	return r.getter.Get(ctx, keys...)
-}
-
-=======
->>>>>>> f7761f22
 type executer interface {
 	execute([]byte) error
 }
