ARG CONTEXT=prod

FROM golang:1.24.5-alpine as base

## Setup
ARG CONTEXT

WORKDIR /app/openslides-autoupdate-service
ENV APP_CONTEXT=${CONTEXT}

## Install
RUN apk add git --no-cache

COPY go.mod go.sum ./
RUN go mod download

COPY main.go main.go
COPY internal internal

## External Information
EXPOSE 9012

## Healthcheck
HEALTHCHECK CMD ["/app/openslides-autoupdate-service/openslides-autoupdate-service", "health"]

<<<<<<< HEAD
## Command
COPY ./dev/command.sh ./
RUN chmod +x command.sh
CMD ["./command.sh"]

# Development Image
FROM base as dev

RUN ["go", "install", "github.com/githubnemo/CompileDaemon@latest"]
=======
# Development Image
FROM base as dev

RUN ["go", "install", "github.com/githubnemo/CompileDaemon@latest"]

CMD CompileDaemon -log-prefix=false -build="go build" -command="./openslides-autoupdate-service"
>>>>>>> 85d0c29c

# Test Image
FROM base as tests

<<<<<<< HEAD
# Test Image
FROM base as tests

COPY dev/container-tests.sh ./dev/container-tests.sh

=======
COPY dev/container-tests.sh ./dev/container-tests.sh

>>>>>>> 85d0c29c
RUN apk add --no-cache \
    build-base \
    docker && \
    go get -u github.com/ory/dockertest/v3 && \
    go install golang.org/x/lint/golint@latest && \
    chmod +x dev/container-tests.sh

## Command
STOPSIGNAL SIGKILL
<<<<<<< HEAD

# Production Image

FROM base as builder
RUN go build

FROM scratch as prod

=======
CMD ["sleep", "inf"]

# Production Image

FROM base as builder
RUN go build

FROM scratch as prod

>>>>>>> 85d0c29c
## Setup
ARG CONTEXT
ENV APP_CONTEXT=prod

LABEL org.opencontainers.image.title="OpenSlides Autoupdate Service"
LABEL org.opencontainers.image.description="The Autoupdate Service is a http endpoint where the clients can connect to get the current data and also updates."
LABEL org.opencontainers.image.licenses="MIT"
LABEL org.opencontainers.image.source="https://github.com/OpenSlides/openslides-autoupdate-service"

COPY --from=builder /app/openslides-autoupdate-service/openslides-autoupdate-service /

EXPOSE 9012
ENTRYPOINT ["/openslides-autoupdate-service"]

HEALTHCHECK CMD ["/openslides-autoupdate-service", "health"]<|MERGE_RESOLUTION|>--- conflicted
+++ resolved
@@ -1,6 +1,17 @@
+ARG CONTEXT=prod
+
 ARG CONTEXT=prod
 
 FROM golang:1.24.5-alpine as base
+
+## Setup
+ARG CONTEXT
+
+WORKDIR /app/openslides-autoupdate-service
+ENV APP_CONTEXT=${CONTEXT}
+
+## Install
+RUN apk add git --no-cache
 
 ## Setup
 ARG CONTEXT
@@ -23,7 +34,6 @@
 ## Healthcheck
 HEALTHCHECK CMD ["/app/openslides-autoupdate-service/openslides-autoupdate-service", "health"]
 
-<<<<<<< HEAD
 ## Command
 COPY ./dev/command.sh ./
 RUN chmod +x command.sh
@@ -33,28 +43,13 @@
 FROM base as dev
 
 RUN ["go", "install", "github.com/githubnemo/CompileDaemon@latest"]
-=======
-# Development Image
-FROM base as dev
 
-RUN ["go", "install", "github.com/githubnemo/CompileDaemon@latest"]
 
-CMD CompileDaemon -log-prefix=false -build="go build" -command="./openslides-autoupdate-service"
->>>>>>> 85d0c29c
-
-# Test Image
-FROM base as tests
-
-<<<<<<< HEAD
 # Test Image
 FROM base as tests
 
 COPY dev/container-tests.sh ./dev/container-tests.sh
 
-=======
-COPY dev/container-tests.sh ./dev/container-tests.sh
-
->>>>>>> 85d0c29c
 RUN apk add --no-cache \
     build-base \
     docker && \
@@ -64,7 +59,6 @@
 
 ## Command
 STOPSIGNAL SIGKILL
-<<<<<<< HEAD
 
 # Production Image
 
@@ -73,17 +67,11 @@
 
 FROM scratch as prod
 
-=======
-CMD ["sleep", "inf"]
-
-# Production Image
-
-FROM base as builder
-RUN go build
-
+## Setup
+ARG CONTEXT
+ENV APP_CONTEXT=prod
 FROM scratch as prod
 
->>>>>>> 85d0c29c
 ## Setup
 ARG CONTEXT
 ENV APP_CONTEXT=prod
@@ -95,7 +83,10 @@
 
 COPY --from=builder /app/openslides-autoupdate-service/openslides-autoupdate-service /
 
+COPY --from=builder /app/openslides-autoupdate-service/openslides-autoupdate-service /
+
 EXPOSE 9012
 ENTRYPOINT ["/openslides-autoupdate-service"]
 
+
 HEALTHCHECK CMD ["/openslides-autoupdate-service", "health"]