--- conflicted
+++ resolved
@@ -1,4 +1,3 @@
-<<<<<<< HEAD
 ARG CONTEXT=prod
 ARG GOLANG_IMAGE_VERSION=1.24.3
 
@@ -7,9 +6,7 @@
 ## Setup
 ARG CONTEXT
 ARG GOLANG_IMAGE_VERSION
-=======
-FROM golang:1.24.3-alpine as base
->>>>>>> d430fcbb
+
 WORKDIR /root/openslides-autoupdate-service
 ENV ${CONTEXT}=1
 
