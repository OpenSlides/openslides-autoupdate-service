<<<<<<< HEAD
FROM golang:1.19.4-alpine as base
=======
FROM golang:1.20.5-alpine as base
>>>>>>> ea536fbd
WORKDIR /root/

RUN apk add git

COPY go.mod go.sum ./
RUN go mod download

COPY main.go main.go
COPY internal internal
COPY pkg pkg

# Build service in seperate stage.
FROM base as builder
RUN go build


# Test build.
FROM base as testing

RUN apk add build-base

CMD go vet ./... && go test -test.short ./...


# Development build.
FROM base as development

RUN ["go", "install", "github.com/githubnemo/CompileDaemon@latest"]
EXPOSE 9012

CMD CompileDaemon -log-prefix=false -build="go build" -command="./openslides-autoupdate-service"


# Productive build
FROM scratch

LABEL org.opencontainers.image.title="OpenSlides Autoupdate Service"
LABEL org.opencontainers.image.description="The Autoupdate Service is a http endpoint where the clients can connect to get the current data and also updates."
LABEL org.opencontainers.image.licenses="MIT"
LABEL org.opencontainers.image.source="https://github.com/OpenSlides/openslides-autoupdate-service"

COPY --from=builder /root/openslides-autoupdate-service .
EXPOSE 9012
ENTRYPOINT ["/openslides-autoupdate-service"]
HEALTHCHECK CMD ["/openslides-autoupdate-service", "health"]<|MERGE_RESOLUTION|>--- conflicted
+++ resolved
@@ -1,8 +1,4 @@
-<<<<<<< HEAD
-FROM golang:1.19.4-alpine as base
-=======
 FROM golang:1.20.5-alpine as base
->>>>>>> ea536fbd
 WORKDIR /root/
 
 RUN apk add git
