--- conflicted
+++ resolved
@@ -1,9 +1,4 @@
-<<<<<<< HEAD
-FROM golang:1.25.0-alpine as base
-WORKDIR /root/openslides-autoupdate-service
-=======
 ARG CONTEXT=prod
->>>>>>> eeaf92f4
 
 FROM golang:1.25.0-alpine as base
 
