ARG CONTEXT=prod

<<<<<<< HEAD
FROM golang:1.25.0-alpine AS base
=======
FROM golang:1.25.1-alpine as base
>>>>>>> b67587c2

## Setup
ARG CONTEXT

WORKDIR /app/openslides-autoupdate-service
ENV APP_CONTEXT=${CONTEXT}

## Install
RUN apk add git --no-cache

COPY go.mod go.sum ./
RUN go mod download

COPY main.go main.go
COPY internal internal

## External Information
EXPOSE 9012

## Healthcheck
HEALTHCHECK CMD ["/app/openslides-autoupdate-service/openslides-autoupdate-service", "health"]

## Command
COPY ./dev/command.sh ./
RUN chmod +x command.sh
CMD ["./command.sh"]

# Development Image
FROM base AS dev

RUN ["go", "install", "github.com/githubnemo/CompileDaemon@latest"]

# Test Image
FROM base AS tests

COPY dev/container-tests.sh ./dev/container-tests.sh

RUN apk add --no-cache \
    build-base \
    docker && \
    go get -u github.com/ory/dockertest/v3 && \
    go install golang.org/x/lint/golint@latest && \
    chmod +x dev/container-tests.sh

## Command
STOPSIGNAL SIGKILL

# Production Image

FROM base AS builder
RUN go build

FROM scratch AS prod

## Setup
ARG CONTEXT
ENV APP_CONTEXT=prod

LABEL org.opencontainers.image.title="OpenSlides Autoupdate Service"
LABEL org.opencontainers.image.description="The Autoupdate Service is a http endpoint where the clients can connect to get the current data and also updates."
LABEL org.opencontainers.image.licenses="MIT"
LABEL org.opencontainers.image.source="https://github.com/OpenSlides/openslides-autoupdate-service"

COPY --from=builder /app/openslides-autoupdate-service/openslides-autoupdate-service /

EXPOSE 9012
ENTRYPOINT ["/openslides-autoupdate-service"]


HEALTHCHECK CMD ["/openslides-autoupdate-service", "health"]<|MERGE_RESOLUTION|>--- conflicted
+++ resolved
@@ -1,10 +1,6 @@
 ARG CONTEXT=prod
 
-<<<<<<< HEAD
-FROM golang:1.25.0-alpine AS base
-=======
-FROM golang:1.25.1-alpine as base
->>>>>>> b67587c2
+FROM golang:1.25.1-alpine AS base
 
 ## Setup
 ARG CONTEXT
