<<<<<<< HEAD
FROM golang:1.22.1-alpine as base
=======
FROM golang:1.22.3-alpine as base
>>>>>>> b1aef4ff
WORKDIR /root/

RUN apk add git

COPY go.mod go.sum ./
RUN go mod download

COPY main.go main.go
COPY internal internal
COPY pkg pkg

# Build service in seperate stage.
FROM base as builder
RUN go build


# Test build.
FROM base as testing

RUN apk add build-base

CMD go vet ./... && go test -test.short ./...


# Development build.
FROM base as development

RUN ["go", "install", "github.com/githubnemo/CompileDaemon@latest"]
EXPOSE 9012

CMD CompileDaemon -log-prefix=false -build="go build" -command="./openslides-autoupdate-service"


# Productive build
FROM scratch

LABEL org.opencontainers.image.title="OpenSlides Autoupdate Service"
LABEL org.opencontainers.image.description="The Autoupdate Service is a http endpoint where the clients can connect to get the current data and also updates."
LABEL org.opencontainers.image.licenses="MIT"
LABEL org.opencontainers.image.source="https://github.com/OpenSlides/openslides-autoupdate-service"

COPY --from=builder /root/openslides-autoupdate-service .
EXPOSE 9012
ENTRYPOINT ["/openslides-autoupdate-service"]
HEALTHCHECK CMD ["/openslides-autoupdate-service", "health"]<|MERGE_RESOLUTION|>--- conflicted
+++ resolved
@@ -1,8 +1,4 @@
-<<<<<<< HEAD
-FROM golang:1.22.1-alpine as base
-=======
 FROM golang:1.22.3-alpine as base
->>>>>>> b1aef4ff
 WORKDIR /root/
 
 RUN apk add git
