<<<<<<< HEAD
override SERVICE=autoupdate
override MAKEFILE_PATH=../dev/scripts/makefile
override DOCKER_COMPOSE_FILE=

# Build images for different contexts
=======
SERVICE=autoupdate
>>>>>>> 596e9440

build-prod:
	docker build ./ --tag "openslides-$(SERVICE)" --build-arg CONTEXT="prod" --target "prod"

build-dev:
	docker build ./ --tag "openslides-$(SERVICE)-dev" --build-arg CONTEXT="dev" --target "dev"

build-test:
	docker build ./ --tag "openslides-$(SERVICE)-tests" --build-arg CONTEXT="tests" --target "tests"
<<<<<<< HEAD

# Development

.PHONY: run-dev%

run-dev%:
	bash $(MAKEFILE_PATH)/make-run-dev.sh "$@" "$(SERVICE)" "$(DOCKER_COMPOSE_FILE)" "$(ARGS)" "$(USED_SHELL)"
=======
>>>>>>> 596e9440

# Tests
run-tests:
	bash dev/run-tests.sh
<<<<<<< HEAD

run-lint:
	bash dev/run-lint.sh -l


########################## Deprecation List ##########################

deprecation-warning:
	bash $(MAKEFILE_PATH)/make-deprecation-warning.sh

stop-dev:
	bash $(MAKEFILE_PATH)/make-deprecation-warning.sh "run-dev-stop"
	$(DC_DEV) down --volumes --remove-orphans

build-test:
	bash $(MAKEFILE_PATH)/make-deprecation-warning.sh "build-tests"
	make build-tests
=======
>>>>>>> 596e9440

all:
	bash $(MAKEFILE_PATH)/make-deprecation-warning.sh "run-tests for tests and lints inside a container or run-lint for local linting"
	make gofmt
	make gotest
	make golinter

gotest: | deprecation-warning
	go test ./...

golinter: | deprecation-warning
	golint -set_exit_status ./...

gofmt: | deprecation-warning
	gofmt -l -s -w .<|MERGE_RESOLUTION|>--- conflicted
+++ resolved
@@ -1,12 +1,8 @@
-<<<<<<< HEAD
 override SERVICE=autoupdate
 override MAKEFILE_PATH=../dev/scripts/makefile
 override DOCKER_COMPOSE_FILE=
 
 # Build images for different contexts
-=======
-SERVICE=autoupdate
->>>>>>> 596e9440
 
 build-prod:
 	docker build ./ --tag "openslides-$(SERVICE)" --build-arg CONTEXT="prod" --target "prod"
@@ -14,9 +10,8 @@
 build-dev:
 	docker build ./ --tag "openslides-$(SERVICE)-dev" --build-arg CONTEXT="dev" --target "dev"
 
-build-test:
+build-tests:
 	docker build ./ --tag "openslides-$(SERVICE)-tests" --build-arg CONTEXT="tests" --target "tests"
-<<<<<<< HEAD
 
 # Development
 
@@ -24,13 +19,10 @@
 
 run-dev%:
 	bash $(MAKEFILE_PATH)/make-run-dev.sh "$@" "$(SERVICE)" "$(DOCKER_COMPOSE_FILE)" "$(ARGS)" "$(USED_SHELL)"
-=======
->>>>>>> 596e9440
 
 # Tests
 run-tests:
 	bash dev/run-tests.sh
-<<<<<<< HEAD
 
 run-lint:
 	bash dev/run-lint.sh -l
@@ -48,8 +40,6 @@
 build-test:
 	bash $(MAKEFILE_PATH)/make-deprecation-warning.sh "build-tests"
 	make build-tests
-=======
->>>>>>> 596e9440
 
 all:
 	bash $(MAKEFILE_PATH)/make-deprecation-warning.sh "run-tests for tests and lints inside a container or run-lint for local linting"
