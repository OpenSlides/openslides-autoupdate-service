--- conflicted
+++ resolved
@@ -17,15 +17,6 @@
 * `VOTE_PROTOCOL`: Protocol of the vote-service. The default is `http`.
 * `VOTE_HOST`: Host of the vote-service. The default is `localhost`.
 * `VOTE_PORT`: Port of the vote-service. The default is `9013`.
-<<<<<<< HEAD
-* `DATASTORE_DATABASE_USER`: Postgres User. The default is `openslides`.
-* `OPENSLIDES_DEVELOPMENT`: If set, the service uses the default secrets. The default is `false`.
-* `SECRETS_PATH`: Path where the secrets are stored. The default is `/run/secrets`.
-* `DATASTORE_DATABASE_HOST`: Postgres Host. The default is `localhost`.
-* `DATASTORE_DATABASE_PORT`: Postgres Post. The default is `5432`.
-* `DATASTORE_DATABASE_NAME`: Postgres Database. The default is `openslides`.
-=======
->>>>>>> 03739a1d
 * `DATASTORE_READER_PROTOCOL`: Protocol of the datastore reader. The default is `http`.
 * `DATASTORE_READER_HOST`: Host of the datastore reader. The default is `localhost`.
 * `DATASTORE_READER_PORT`: Port of the datastore reader. The default is `9010`.
